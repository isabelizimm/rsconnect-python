--- conflicted
+++ resolved
@@ -574,11 +574,7 @@
     "-C",
     is_flag=True,
     hidden=True,
-<<<<<<< HEAD
-    help="Use Conda to deploy (requires Connect version 1.8.2 or later)",
-=======
  help="Use Conda to deploy (requires RStudio Connect version 1.8.2 or later)",
->>>>>>> fe3d6a76
 )
 @click.option(
     "--force-generate",
@@ -1074,11 +1070,7 @@
     "-C",
     is_flag=True,
     hidden=True,
-<<<<<<< HEAD
-    help="Use Conda to deploy (requires Connect version 1.8.2 or later)",
-=======
 help="Use Conda to deploy (requires RStudio Connect version 1.8.2 or later)",
->>>>>>> fe3d6a76
 )
 @click.option(
     "--force-generate",
