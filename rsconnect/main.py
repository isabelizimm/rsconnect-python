--- conflicted
+++ resolved
@@ -21,14 +21,6 @@
     test_server,
     validate_quarto_engines,
     which_quarto,
-<<<<<<< HEAD
-=======
-    write_api_manifest_json,
-    write_environment_file,
-    write_notebook_manifest_json,
-    write_quarto_manifest_json,
-    fake_module_file_from_directory,
->>>>>>> e3b67a39
     test_shinyapps_server,
 )
 from .actions_content import (
@@ -263,14 +255,6 @@
 )
 @click.option("--name", "-n", required=True, help="The nickname of the RStudio Connect server to deploy to.")
 @click.option(
-    "--target",
-    "-t",
-    type=click.Choice(["connect", "shinyapps"]),
-    default="connect",
-    envvar="RSCONNECT_SERVER_TYPE",
-    help="The target platform of this credential (Connect or shinyapps.io).",
-)
-@click.option(
     "--server",
     "-s",
     envvar="CONNECT_SERVER",
@@ -297,15 +281,12 @@
     help="The path to trusted TLS CA certificates.",
 )
 @click.option(
-<<<<<<< HEAD
-=======
     "--account",
     "-a",
     envvar="SHINYAPPS_ACCOUNT",
     help="The shinyapps.io account name.",
 )
 @click.option(
->>>>>>> e3b67a39
     "--token",
     "-T",
     envvar="SHINYAPPS_TOKEN",
@@ -318,74 +299,12 @@
     help="The shinyapps.io token secret.",
 )
 @click.option("--verbose", "-v", is_flag=True, help="Print detailed messages.")
-<<<<<<< HEAD
-def add(name, target, server, api_key, insecure, cacert, token, secret, verbose):
-=======
 def add(name, server, api_key, insecure, cacert, account, token, secret, verbose):
->>>>>>> e3b67a39
     set_verbosity(verbose)
 
     connect_options = {"--api-key": api_key, "--insecure": insecure, "--cacert": cacert}
     shinyapps_options = {"--token": token, "--secret": secret, "--account": account}
 
-<<<<<<< HEAD
-    # validate options
-    if target == "connect":
-        # # disallowed
-        # if token is not None:
-        #     raise RSConnectException("Token may not be specified when using target type 'connect'.")
-        # if secret is not None:
-        #     raise RSConnectException("Secret may not be specified when using target type 'connect'.")
-
-        # required
-        if server is None:
-            raise RSConnectException("Server must be specified when using target type 'connect'.")
-        if api_key is None:
-            raise RSConnectException("API key must be specified when using target type 'connect'.")
-    else:
-        # # disallowed
-        # if api_key is not None:
-        #     raise RSConnectException("API key may not be specified when using target type 'shinyapps'.")
-        # if insecure is not None:
-        #     raise RSConnectException("Insecure may not be specified when using target type 'shinyapps'.")
-        # if cacert is not None:
-        #     raise RSConnectException("CA certificate may not be specified when using target type 'shinyapps'.")
-
-        # required
-        if token is None:
-            raise RSConnectException("Server must be specified when using target type 'shinyapps'.")
-        if secret is None:
-            raise RSConnectException("API key must be specified when using target type 'shinyapps'.")
-
-    if target == "connect":
-        # Server must be pingable and the API key must work to be added.
-        real_server, _ = _test_server_and_api(server, api_key, insecure, cacert)
-
-        server_store.set(
-            name,
-            target,
-            real_server.url,
-            real_server.api_key,
-            real_server.insecure,
-            real_server.ca_data,
-        )
-
-        if old_server:
-            click.echo('Updated Connect server "%s" with URL %s' % (name, real_server.url))
-        else:
-            click.echo('Added Connect server "%s" with URL %s' % (name, real_server.url))
-    else:
-        shinyapps_server = api.ShinyappsServer(server or "https://api.shinyapps.io", name, token, secret)
-        _test_shinyappsio_creds(shinyapps_server)
-
-        server_store.set(
-            name, target, shinyapps_server.url, token=shinyapps_server.token, secret=shinyapps_server.secret
-        )
-        if old_server:
-            click.echo('Added shinyapps.io credential "%s".' % name)
-        else:
-            click.echo('Updated shinyapps.io credential "%s".' % name)
-=======
     present_connect_options = [k for k, v in connect_options.items() if v]
     present_shinyapps_options = [k for k, v in shinyapps_options.items() if v]
 
@@ -396,8 +315,6 @@
         )
 
     old_server = server_store.get_by_name(name)
-
-    print(locals())
 
     if present_shinyapps_options:
         if len(present_shinyapps_options) != 3:
@@ -434,7 +351,6 @@
             click.echo('Updated Connect server "%s" with URL %s' % (name, real_server.url))
         else:
             click.echo('Added Connect server "%s" with URL %s' % (name, real_server.url))
->>>>>>> e3b67a39
 
 
 @cli.command(
@@ -611,67 +527,6 @@
     pass
 
 
-<<<<<<< HEAD
-def _validate_deploy_to_args(name, url, api_key, insecure, ca_cert, api_key_is_required=True) -> api.RemoteServer:
-    # TODO (mslynch): accept non-saved credentials here (maybe)?
-    """
-    Validate that the user gave us enough information to talk to a Connect server.
-
-    :param name: the nickname, if any, specified by the user.
-    :param url: the URL, if any, specified by the user.
-    :param api_key: the API key, if any, specified by the user.
-    :param insecure: a flag noting whether TLS host/validation should be skipped.
-    :param ca_cert: the name of a CA certs file containing certificates to use.
-    :param api_key_is_required: a flag that notes whether the API key is required or may
-    be omitted.
-    :return: a ConnectServer or ShinyappsServer object that carries all the right info.
-    """
-    ca_data = ca_cert and text_type(ca_cert.read())
-
-    if name and url:
-        raise RSConnectException("You must specify only one of -n/--name or -s/--server, not both.")
-
-    server_data = server_store.resolve(name, url, api_key, insecure, ca_data)
-
-    # This can happen if the user specifies neither --name or --server and there's not
-    # a single default to go with.
-    if not server_data.url:
-        raise RSConnectException("You must specify one of -n/--name or -s/--server.")
-
-    if server_data.target == "connect":
-
-        connect_server = api.RSConnectServer(server_data.url, None, server_data.insecure, server_data.ca_data)
-
-        # If our info came from the command line, make sure the URL really works.
-        if not server_data.from_store:
-            connect_server, _ = test_server(connect_server)
-
-        connect_server.api_key = server_data.api_key
-
-        if not connect_server.api_key:
-            if api_key_is_required:
-                raise RSConnectException('An API key must be specified for "%s".' % connect_server.url)
-            return connect_server
-
-        # If our info came from the command line, make sure the key really works.
-        if not server_data.from_store:
-            _ = test_api_key(connect_server)
-
-        return connect_server
-    else:
-        # TODO (mslynch): replace nickname with account name
-        if not server_data.token:
-            raise RSConnectException("A token must be specified.")
-        if not server_data.token:
-            raise RSConnectException("A secret must be specified.")
-
-        server = api.ShinyappsServer(server_data.url, server_data.name, server_data.token, server_data.secret)
-        test_shinyapps_server(server)
-        return server
-
-
-=======
->>>>>>> e3b67a39
 def _warn_on_ignored_manifest(directory):
     """
     Checks for the existence of a file called manifest.json in the given directory.
