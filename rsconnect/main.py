--- conflicted
+++ resolved
@@ -693,7 +693,7 @@
     "--image",
     "-I",
     help="Target image to be used during content execution (only applicable if the RStudio Connect "
-      "server is configured to use off-host execution)",
+    "server is configured to use off-host execution)",
 )
 @click.argument("file", type=click.Path(exists=True, dir_okay=False, file_okay=True))
 @click.argument(
@@ -908,7 +908,7 @@
     "--image",
     "-I",
     help="Target image to be used during content execution (only applicable if the RStudio Connect "
-      "server is configured to use off-host execution)",
+    "server is configured to use off-host execution)",
 )
 @click.argument("directory", type=click.Path(exists=True, dir_okay=True, file_okay=False))
 @click.argument(
@@ -1023,7 +1023,6 @@
     nargs=-1,
     type=click.Path(exists=True, dir_okay=False, file_okay=True),
 )
-<<<<<<< HEAD
 def deploy_html(*args, **kwargs):
     rsce = api.RSConnectExecutor(*args, **kwargs)
     (
@@ -1047,29 +1046,8 @@
         .save_deployed_info()
         .pipe(click.secho, " [OK]", fg="green")
     )
-=======
-def deploy_html(
-    name,
-    server,
-    api_key,
-    insecure,
-    cacert,
-    new,
-    app_id,
-    title,
-    verbose,
-    path,
-    env_vars,
-    entrypoint,
-    extra_files,
-    excludes,
-    image,
-):
-    set_verbosity(verbose)
->>>>>>> 0ace8476
-
-
-<<<<<<< HEAD
+
+
 def generate_deploy_python_refactor(app_mode, alias, min_version):
     # noinspection SpellCheckingInspection
     @deploy.command(
@@ -1149,26 +1127,6 @@
                 rsce.state["environment"],
                 rsce.state["extra_files"],
                 rsce.state["exclude"],
-=======
-        (app_id, deployment_name, title, default_title, app_mode) = gather_basic_deployment_info_for_html(
-            connect_server,
-            app_store,
-            path,
-            new,
-            app_id,
-            title,
-        )
-
-    click.secho('    Deploying %s to server "%s"' % (path, connect_server.url))
-
-    with cli_feedback("Creating deployment bundle"):
-        try:
-            bundle = make_html_bundle(path, entrypoint, image, extra_files, excludes)
-        except IOError as error:
-            msg = "Unable to include the file %s in the bundle: %s" % (
-                error.filename,
-                error.args[1],
->>>>>>> 0ace8476
             )
             .pipe(print, rsce.state["bundle"])
             .pipe(click.secho, " [OK]", fg="green")
@@ -1476,7 +1434,7 @@
     "--image",
     "-I",
     help="Target image to be used during content execution (only applicable if the RStudio Connect "
-      "server is configured to use off-host execution)",
+    "server is configured to use off-host execution)",
 )
 @click.argument("file", type=click.Path(exists=True, dir_okay=False, file_okay=True))
 @click.argument(
@@ -1579,7 +1537,7 @@
     "--image",
     "-I",
     help="Target image to be used during content execution (only applicable if the RStudio Connect "
-      "server is configured to use off-host execution)",
+    "server is configured to use off-host execution)",
 )
 @click.argument("directory", type=click.Path(exists=True, dir_okay=True, file_okay=False))
 @click.argument(
