--- conflicted
+++ resolved
@@ -15,22 +15,6 @@
     cli_feedback,
     create_quarto_deployment_bundle,
     describe_manifest,
-<<<<<<< HEAD
-    gather_basic_deployment_info_for_api,
-    gather_basic_deployment_info_for_fastapi,
-    gather_basic_deployment_info_for_dash,
-    gather_basic_deployment_info_for_streamlit,
-    gather_basic_deployment_info_for_bokeh,
-    gather_basic_deployment_info_for_notebook,
-    gather_basic_deployment_info_for_quarto,
-    gather_basic_deployment_info_from_manifest,
-    gather_basic_deployment_info_for_html,
-    gather_basic_deployment_info_for_shiny,
-    gather_server_details,
-    get_python_env_info,
-    is_conda_supported_on_server,
-=======
->>>>>>> 7b532ae9
     quarto_inspect,
     set_verbosity,
     test_api_key,
@@ -1069,21 +1053,6 @@
             force_generate,
             python,
             conda,
-<<<<<<< HEAD
-            force_generate,
-            verbose,
-            directory,
-            extra_files,
-            env_vars,
-            {
-                AppModes.PYTHON_API: gather_basic_deployment_info_for_api,
-                AppModes.PYTHON_FASTAPI: gather_basic_deployment_info_for_fastapi,
-                AppModes.DASH_APP: gather_basic_deployment_info_for_dash,
-                AppModes.STREAMLIT_APP: gather_basic_deployment_info_for_streamlit,
-                AppModes.BOKEH_APP: gather_basic_deployment_info_for_bokeh,
-                AppModes.PYTHON_SHINY: gather_basic_deployment_info_for_shiny,
-            }[app_mode],
-=======
         )
 
         ce = RSConnectExecutor(**kwargs)
@@ -1104,7 +1073,6 @@
             .deploy_bundle()
             .save_deployed_info()
             .emit_task_log()
->>>>>>> 7b532ae9
         )
 
     return deploy_app
@@ -1118,6 +1086,7 @@
 deploy_streamlit_app = generate_deploy_python(app_mode=AppModes.STREAMLIT_APP, alias="streamlit", min_version="1.8.4")
 deploy_bokeh_app = generate_deploy_python(app_mode=AppModes.BOKEH_APP, alias="bokeh", min_version="1.8.4")
 deploy_shiny = generate_deploy_python(app_mode=AppModes.PYTHON_SHINY, alias="shiny", min_version="2022.07.0")
+
 
 @deploy.command(
     name="other-content",
