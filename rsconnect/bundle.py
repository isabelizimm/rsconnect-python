"""
Manifest generation and bundling utilities
"""

import hashlib
import io
import json
import os
import subprocess
import tarfile
import tempfile

try:
    import typing
except ImportError:
    typing = None

from os.path import basename, dirname, exists, isdir, join, relpath, splitext, isfile

from .log import logger
from .models import AppMode, AppModes, GlobSet
from .environment import Environment
from collections import defaultdict
from mimetypes import guess_type

# From https://github.com/rstudio/rsconnect/blob/485e05a26041ab8183a220da7a506c9d3a41f1ff/R/bundle.R#L85-L88
# noinspection SpellCheckingInspection
directories_to_ignore = [
    ".Rproj.user/",
    ".env/",
    ".git/",
    ".svn/",
    ".venv/",
    "__pycache__/",
    "env/",
    "packrat/",
    "renv/",
    "rsconnect-python/",
    "rsconnect/",
    "venv/",
]


# noinspection SpellCheckingInspection
def make_source_manifest(
    app_mode: AppMode,
    image: str,
    environment: Environment,
    entrypoint: str,
    quarto_inspection: typing.Dict[str, typing.Any],
) -> typing.Dict[str, typing.Any]:

    manifest = {
        "version": 1,
    }  # type: typing.Dict[str, typing.Any]

    # When adding locale, add it early so it is ordered immediately after
    # version.
    if environment:
        manifest["locale"] = environment.locale

    manifest["metadata"] = {
        "appmode": app_mode.name(),
    }

    if entrypoint:
        manifest["metadata"]["entrypoint"] = entrypoint

    if quarto_inspection:
        manifest["quarto"] = {
            "version": quarto_inspection.get("quarto", {}).get("version", "99.9.9"),
            "engines": quarto_inspection.get("engines", []),
        }
        project_config = quarto_inspection.get("config", {}).get("project", {})
        render_targets = project_config.get("render", [])
        if len(render_targets):
            manifest["metadata"]["primary_rmd"] = render_targets[0]
        project_type = project_config.get("type", None)
        if project_type or len(render_targets) > 1:
            manifest["metadata"]["content_category"] = "site"

    if environment:
        package_manager = environment.package_manager
        manifest["python"] = {
            "version": environment.python,
            "package_manager": {
                "name": package_manager,
                "version": getattr(environment, package_manager),
                "package_file": environment.filename,
            },
        }

    if image:
        manifest["environment"] = {
            "image": image,
        }

    manifest["files"] = {}

    return manifest


def manifest_add_file(manifest, rel_path, base_dir):
    """Add the specified file to the manifest files section

    The file must be specified as a pathname relative to the notebook directory.
    """
    path = join(base_dir, rel_path) if os.path.isdir(base_dir) else rel_path
    if "files" not in manifest:
        manifest["files"] = {}
    manifest["files"][rel_path] = {"checksum": file_checksum(path)}


def manifest_add_buffer(manifest, filename, buf):
    """Add the specified in-memory buffer to the manifest files section"""
    manifest["files"][filename] = {"checksum": buffer_checksum(buf)}


def make_hasher():
    try:
        return hashlib.md5()
    except Exception:
        # md5 is not available in FIPS mode, see if the usedforsecurity option is available
        # (it was added in python 3.9). We set usedforsecurity=False since we are only
        # using this for a file upload integrity check.
        return hashlib.md5(usedforsecurity=False)


def file_checksum(path):
    """Calculate the md5 hex digest of the specified file"""
    with open(path, "rb") as f:
        m = make_hasher()
        chunk_size = 64 * 1024

        chunk = f.read(chunk_size)
        while chunk:
            m.update(chunk)
            chunk = f.read(chunk_size)
        return m.hexdigest()


def buffer_checksum(buf):
    """Calculate the md5 hex digest of a buffer (str or bytes)"""
    m = make_hasher()
    m.update(to_bytes(buf))
    return m.hexdigest()


def to_bytes(s):
    if isinstance(s, bytes):
        return s
    elif hasattr(s, "encode"):
        return s.encode("utf-8")
    logger.warning("can't encode to bytes: %s" % type(s).__name__)
    return s


def bundle_add_file(bundle, rel_path, base_dir):
    """Add the specified file to the tarball.

    The file path is relative to the notebook directory.
    """
    path = join(base_dir, rel_path) if os.path.isdir(base_dir) else rel_path
    logger.debug("adding file: %s", rel_path)
    bundle.add(path, arcname=rel_path)


def bundle_add_buffer(bundle, filename, contents):
    """Add an in-memory buffer to the tarball.

    `contents` may be a string or bytes object
    """
    logger.debug("adding file: %s", filename)
    buf = io.BytesIO(to_bytes(contents))
    file_info = tarfile.TarInfo(filename)
    file_info.size = len(buf.getvalue())
    bundle.addfile(file_info, buf)


def write_manifest(
    relative_dir: str,
    nb_name: str,
    environment: Environment,
    output_dir: str,
    hide_all_input: bool,
    hide_tagged_input: bool,
    image: str,
) -> typing.Tuple[list, list]:
    """Create a manifest for source publishing the specified notebook.

    The manifest will be written to `manifest.json` in the output directory..
    A requirements.txt file will be created if one does not exist.

    Returns the list of filenames written.
    """
    manifest_filename = "manifest.json"
    manifest = make_source_manifest(AppModes.JUPYTER_NOTEBOOK, image, environment, nb_name, None)
    if hide_all_input:
        if "jupyter" not in manifest:
            manifest["jupyter"] = {}
        manifest["jupyter"].update({"hide_all_input": hide_all_input})
    if hide_tagged_input:
        if "jupyter" not in manifest:
            manifest["jupyter"] = {}
        manifest["jupyter"].update({"hide_tagged_input": hide_tagged_input})
    manifest_file = join(output_dir, manifest_filename)
    created = []
    skipped = []

    manifest_relative_path = join(relative_dir, manifest_filename)
    if exists(manifest_file):
        skipped.append(manifest_relative_path)
    else:
        with open(manifest_file, "w") as f:
            f.write(json.dumps(manifest, indent=2))
            created.append(manifest_relative_path)
            logger.debug("wrote manifest file: %s", manifest_file)

    environment_filename = environment.filename
    environment_file = join(output_dir, environment_filename)
    environment_relative_path = join(relative_dir, environment_filename)
    if environment.source == "file":
        skipped.append(environment_relative_path)
    else:
        with open(environment_file, "w") as f:
            f.write(environment.contents)
            created.append(environment_relative_path)
            logger.debug("wrote environment file: %s", environment_file)

    return created, skipped


def list_files(base_dir, include_sub_dirs, walk=os.walk):
    """List the files in the directory at path.

    If include_sub_dirs is True, recursively list
    files in subdirectories.

    Returns an iterable of file paths relative to base_dir.
    """
    skip_dirs = [".ipynb_checkpoints", ".git"]

    def iter_files():
        for root, sub_dirs, files in walk(base_dir):
            if include_sub_dirs:
                for skip in skip_dirs:
                    if skip in sub_dirs:
                        sub_dirs.remove(skip)
            else:
                # tell walk not to traverse any subdirectories
                sub_dirs[:] = []

            for filename in files:
                yield relpath(join(root, filename), base_dir)

    return list(iter_files())


def make_notebook_source_bundle(
    file: str,
    environment: Environment,
    image: str,
    extra_files: typing.List[str],
    hide_all_input: bool,
    hide_tagged_input: bool,
) -> typing.IO[bytes]:
    """Create a bundle containing the specified notebook and python environment.

    Returns a file-like object containing the bundle tarball.
    """
    if extra_files is None:
        extra_files = []
    base_dir = dirname(file)
    nb_name = basename(file)

    manifest = make_source_manifest(AppModes.JUPYTER_NOTEBOOK, image, environment, nb_name, None)
    if hide_all_input:
        if "jupyter" not in manifest:
            manifest["jupyter"] = {}
        manifest["jupyter"].update({"hide_all_input": hide_all_input})
    if hide_tagged_input:
        if "jupyter" not in manifest:
            manifest["jupyter"] = {}
        manifest["jupyter"].update({"hide_tagged_input": hide_tagged_input})
    manifest_add_file(manifest, nb_name, base_dir)
    manifest_add_buffer(manifest, environment.filename, environment.contents)

    if extra_files:
        skip = [nb_name, environment.filename, "manifest.json"]
        extra_files = sorted(list(set(extra_files) - set(skip)))

    for rel_path in extra_files:
        manifest_add_file(manifest, rel_path, base_dir)

    logger.debug("manifest: %r", manifest)

    bundle_file = tempfile.TemporaryFile(prefix="rsc_bundle")
    with tarfile.open(mode="w:gz", fileobj=bundle_file) as bundle:

        # add the manifest first in case we want to partially untar the bundle for inspection
        bundle_add_buffer(bundle, "manifest.json", json.dumps(manifest, indent=2))
        bundle_add_buffer(bundle, environment.filename, environment.contents)
        bundle_add_file(bundle, nb_name, base_dir)

        for rel_path in extra_files:
            bundle_add_file(bundle, rel_path, base_dir)

    bundle_file.seek(0)
    return bundle_file


#
def make_quarto_source_bundle(
    directory: str,
    inspect: typing.Dict[str, typing.Any],
    app_mode: AppMode,
    image: str,
    environment: Environment,
    extra_files: typing.List[str],
    excludes: typing.List[str],
) -> typing.IO[bytes]:
    """
    Create a bundle containing the specified Quarto content and (optional)
    python environment.

    Returns a file-like object containing the bundle tarball.
    """
    manifest, relevant_files = make_quarto_manifest(
        directory, inspect, app_mode, image, environment, extra_files, excludes
    )
    bundle_file = tempfile.TemporaryFile(prefix="rsc_bundle")

    with tarfile.open(mode="w:gz", fileobj=bundle_file) as bundle:
        bundle_add_buffer(bundle, "manifest.json", json.dumps(manifest, indent=2))
        if environment:
            bundle_add_buffer(bundle, environment.filename, environment.contents)

        for rel_path in relevant_files:
            bundle_add_file(bundle, rel_path, directory)

    # rewind file pointer
    bundle_file.seek(0)

    return bundle_file


def make_html_manifest(
    filename: str,
    image: str,
) -> typing.Dict[str, typing.Any]:
    # noinspection SpellCheckingInspection
    manifest = {
        "version": 1,
        "metadata": {
            "appmode": "static",
            "primary_html": filename,
        },
    }
    if image:
        manifest["environment"] = {
            "image": image,
        }
    return manifest


def make_notebook_html_bundle(
    filename: str,
    python: str,
    image: str,
    hide_all_input: bool,
    hide_tagged_input: bool,
    check_output: typing.Callable,  # used to default to subprocess.check_output
) -> typing.IO[bytes]:
    # noinspection SpellCheckingInspection
    if check_output is None:
        check_output = subprocess.check_output

    cmd = [
        python,
        "-m",
        "jupyter",
        "nbconvert",
        "--execute",
        "--stdout",
        "--log-level=ERROR",
        "--to=html",
        filename,
    ]
    if hide_all_input and hide_tagged_input or hide_all_input:
        cmd.append("--no-input")
    elif hide_tagged_input:
        version = check_output([python, "--version"]).decode("utf-8")
        if version >= "Python 3":
            cmd.append("--TagRemovePreprocessor.remove_input_tags=hide_input")
        else:
            cmd.append("--TagRemovePreprocessor.remove_input_tags=['hide_input']")
    try:
        output = check_output(cmd)
    except subprocess.CalledProcessError:
        raise

    nb_name = basename(filename)
    filename = splitext(nb_name)[0] + ".html"

    bundle_file = tempfile.TemporaryFile(prefix="rsc_bundle")

    with tarfile.open(mode="w:gz", fileobj=bundle_file) as bundle:
        bundle_add_buffer(bundle, filename, output)

        # manifest
        manifest = make_html_manifest(filename, image)
        bundle_add_buffer(bundle, "manifest.json", json.dumps(manifest))

    # rewind file pointer
    bundle_file.seek(0)
    return bundle_file


def keep_manifest_specified_file(relative_path):
    """
    A helper to see if the relative path given, which is assumed to have come
    from a manifest.json file, should be kept or ignored.

    :param relative_path: the relative path name to check.
    :return: True, if the path should kept or False, if it should be ignored.
    """
    for ignore_me in directories_to_ignore:
        if relative_path.startswith(ignore_me):
            return False
    return True


def read_manifest_file(manifest_path):
    """
    Read a manifest's content from its file.  The content is provided as both a
    raw string and a parsed dictionary.

    :param manifest_path: the path to the file to read.
    :return: the parsed manifest data and the raw file content as a string.
    """
    with open(manifest_path, "rb") as f:
        raw_manifest = f.read().decode("utf-8")
        manifest = json.loads(raw_manifest)

    return manifest, raw_manifest


def make_manifest_bundle(manifest_path):
    """Create a bundle, given a manifest.

    :return: a file-like object containing the bundle tarball.
    """
    manifest, raw_manifest = read_manifest_file(manifest_path)

    base_dir = dirname(manifest_path)
    files = list(filter(keep_manifest_specified_file, manifest.get("files", {}).keys()))

    if "manifest.json" in files:
        # this will be created
        files.remove("manifest.json")

    bundle_file = tempfile.TemporaryFile(prefix="rsc_bundle")
    with tarfile.open(mode="w:gz", fileobj=bundle_file) as bundle:
        # add the manifest first in case we want to partially untar the bundle for inspection
        bundle_add_buffer(bundle, "manifest.json", raw_manifest)

        for rel_path in files:
            bundle_add_file(bundle, rel_path, base_dir)

    # rewind file pointer
    bundle_file.seek(0)

    return bundle_file


def create_glob_set(directory, excludes):
    """
    Takes a list of glob strings and produces a GlobSet for path matching.

    **Note:** we don't use Python's glob support because it takes way too
    long to run when large file trees are involved in conjunction with the
    '**' pattern.

    :param directory: the directory the globs are relative to.
    :param excludes: the list of globs to expand.
    :return: a GlobSet ready for path matching.
    """
    work = []
    if excludes:
        for pattern in excludes:
            file_pattern = join(directory, pattern)
            # Special handling, if they gave us just a dir then "do the right thing".
            if isdir(file_pattern):
                file_pattern = join(file_pattern, "**/*")
            work.append(file_pattern)

    return GlobSet(work)


def is_environment_dir(directory):
    python_path = join(directory, "bin", "python")
    return exists(python_path)


def list_environment_dirs(directory):
    # type: (...) -> typing.List[str]
    """Returns a list of subdirectories in `directory` that appear to contain virtual environments."""
    envs = []

    for name in os.listdir(directory):
        path = join(directory, name)
        if is_environment_dir(path):
            envs.append(name)
    return envs


def _create_api_file_list(
    directory,  # type: str
    requirements_file_name,  # type: str
    extra_files=None,  # type: typing.Optional[typing.List[str]]
    excludes=None,  # type: typing.Optional[typing.List[str]]
):
    # type: (...) -> typing.List[str]
    """
    Builds a full list of files under the given directory that should be included
    in a manifest or bundle.  Extra files and excludes are relative to the given
    directory and work as you'd expect.

    :param directory: the directory to walk for files.
    :param requirements_file_name: the name of the requirements file for the current
    Python environment.
    :param extra_files: a sequence of any extra files to include in the bundle.
    :param excludes: a sequence of glob patterns that will exclude matched files.
    :return: the list of relevant files, relative to the given directory.
    """
    # Don't let these top-level files be added via the extra files list.
    extra_files = extra_files or []
    skip = [requirements_file_name, "manifest.json"]
    extra_files = sorted(list(set(extra_files) - set(skip)))

    # Don't include these top-level files.
    excludes = list(excludes) if excludes else []
    excludes.append("manifest.json")
    excludes.append(requirements_file_name)
    excludes.extend(list_environment_dirs(directory))
    glob_set = create_glob_set(directory, excludes)

    file_list = []

    for subdir, dirs, files in os.walk(directory):
        for file in files:
            abs_path = os.path.join(subdir, file)
            rel_path = os.path.relpath(abs_path, directory)

            if keep_manifest_specified_file(rel_path) and (rel_path in extra_files or not glob_set.matches(abs_path)):
                file_list.append(rel_path)
                # Don't add extra files more than once.
                if rel_path in extra_files:
                    extra_files.remove(rel_path)

    for rel_path in extra_files:
        file_list.append(rel_path)

    return sorted(file_list)


def make_api_manifest(
    directory: str,
    entry_point: str,
    app_mode: AppMode,
    environment: Environment,
    image: str,
    extra_files: typing.List[str],
    excludes: typing.List[str],
) -> typing.Tuple[typing.Dict[str, typing.Any], typing.List[str]]:
    """
    Makes a manifest for an API.

    :param directory: the directory containing the files to deploy.
    :param entry_point: the main entry point for the API.
    :param app_mode: the app mode to use.
    :param environment: the Python environment information.
    :param image: an optional docker image for off-host execution.
    :param extra_files: a sequence of any extra files to include in the bundle.
    :param excludes: a sequence of glob patterns that will exclude matched files.
    :return: the manifest and a list of the files involved.
    """
    if is_environment_dir(directory):
        excludes = list(excludes or []) + ["bin/", "lib/"]

    relevant_files = _create_api_file_list(directory, environment.filename, extra_files, excludes)
    manifest = make_source_manifest(app_mode, image, environment, entry_point, None)

    manifest_add_buffer(manifest, environment.filename, environment.contents)

    for rel_path in relevant_files:
        manifest_add_file(manifest, rel_path, directory)

    return manifest, relevant_files


def make_html_bundle_content(
<<<<<<< HEAD
    path,  # type: str
    entrypoint=None,  # type: str
    extra_files=None,  # type: typing.Optional[typing.List[str]]
    excludes=None,  # type: typing.Optional[typing.List[str]]
):
    # type: (...) -> typing.Tuple[typing.Dict[str, typing.Any], typing.List[str]]
=======
    path: str,
    entrypoint: str,
    image: str,
    extra_files: typing.List[str],
    excludes: typing.List[str],
) -> typing.Tuple[typing.Dict[str, typing.Any], typing.List[str]]:
>>>>>>> 0ace8476
    """
    Makes a manifest for static html deployment.

    :param path: the file, or the directory containing the files to deploy.
    :param entry_point: the main entry point for the API.
    :param extra_files: a sequence of any extra files to include in the bundle.
    :param excludes: a sequence of glob patterns that will exclude matched files.
    :return: the manifest and a list of the files involved.
    """
    entrypoint = entrypoint or infer_entrypoint(path=path, mimetype="text/html")

    if path.startswith(os.curdir):
        path = relpath(path)
    if entrypoint.startswith(os.curdir):
        entrypoint = relpath(entrypoint)
    extra_files = [relpath(f) if isfile(f) and f.startswith(os.curdir) else f for f in extra_files]

    if is_environment_dir(path):
        excludes = list(excludes or []) + ["bin/", "lib/"]

    extra_files = extra_files or []
    skip = ["manifest.json"]
    extra_files = sorted(list(set(extra_files) - set(skip)))

    # Don't include these top-level files.
    excludes = list(excludes) if excludes else []
    excludes.append("manifest.json")
    if not isfile(path):
        excludes.extend(list_environment_dirs(path))
    glob_set = create_glob_set(path, excludes)

    file_list = []

    for rel_path in extra_files:
        file_list.append(rel_path)

    if isfile(path):
        file_list.append(path)
    else:
        for subdir, dirs, files in os.walk(path):
            for file in files:
                abs_path = os.path.join(subdir, file)
                rel_path = os.path.relpath(abs_path, path)

                if keep_manifest_specified_file(rel_path) and (
                    rel_path in extra_files or not glob_set.matches(abs_path)
                ):
                    file_list.append(rel_path)
                    # Don't add extra files more than once.
                    if rel_path in extra_files:
                        extra_files.remove(rel_path)

    relevant_files = sorted(file_list)
    manifest = make_html_manifest(entrypoint, image)

    for rel_path in relevant_files:
        manifest_add_file(manifest, rel_path, path)

    return manifest, relevant_files


def infer_entrypoint(path, mimetype):
    if os.path.isfile(path):
        return path
    if not os.path.isdir(path):
        raise ValueError("Entrypoint is not a valid file type or directory.")

    default_mimetype_entrypoints = {"text/html": "index.html"}
    if mimetype not in default_mimetype_entrypoints:
        raise ValueError("Not supported mimetype inference.")

    mimetype_filelist = defaultdict(list)

    for file in os.listdir(path):
        rel_path = os.path.join(path, file)
        if not os.path.isfile(rel_path):
            continue
        mimetype_filelist[guess_type(file)[0]].append(rel_path)
        if file in default_mimetype_entrypoints[mimetype]:
            return file
    return mimetype_filelist[mimetype].pop() if len(mimetype_filelist[mimetype]) == 1 else None


def make_html_bundle(
<<<<<<< HEAD
    path,  # type: str
    entrypoint,  # type: str
    extra_files=None,  # type: typing.Optional[typing.List[str]]
    excludes=None,  # type: typing.Optional[typing.List[str]]
):
    # type: (...) -> typing.IO[bytes]
=======
    path: str,
    entry_point: str,
    image: str,
    extra_files: typing.List[str],
    excludes: typing.List[str],
) -> typing.IO[bytes]:
>>>>>>> 0ace8476
    """
    Create an html bundle, given a path and a manifest.

    :param path: the file, or the directory containing the files to deploy.
    :param entry_point: the main entry point for the API.
    :param image: an optional docker image for off-host execution.
    :param extra_files: a sequence of any extra files to include in the bundle.
    :param excludes: a sequence of glob patterns that will exclude matched files.
    :return: a file-like object containing the bundle tarball.
    """
<<<<<<< HEAD
    manifest, relevant_files = make_html_bundle_content(path, entrypoint, extra_files, excludes)
=======
    manifest, relevant_files = make_html_bundle_content(path, entry_point, image, extra_files, excludes)
>>>>>>> 0ace8476
    bundle_file = tempfile.TemporaryFile(prefix="rsc_bundle")

    with tarfile.open(mode="w:gz", fileobj=bundle_file) as bundle:
        bundle_add_buffer(bundle, "manifest.json", json.dumps(manifest, indent=2))

        for rel_path in relevant_files:
            bundle_add_file(bundle, rel_path, path)

    # rewind file pointer
    bundle_file.seek(0)

    return bundle_file


def make_api_bundle(
    directory: str,
    entry_point: str,
    app_mode: AppMode,
    environment: Environment,
    image: str,
    extra_files: typing.List[str],
    excludes: typing.List[str],
) -> typing.IO[bytes]:
    """
    Create an API bundle, given a directory path and a manifest.

    :param directory: the directory containing the files to deploy.
    :param entry_point: the main entry point for the API.
    :param app_mode: the app mode to use.
    :param environment: the Python environment information.
    :param image: an optional docker image for off-host execution.
    :param extra_files: a sequence of any extra files to include in the bundle.
    :param excludes: a sequence of glob patterns that will exclude matched files.
    :return: a file-like object containing the bundle tarball.
    """
    manifest, relevant_files = make_api_manifest(
        directory, entry_point, app_mode, environment, image, extra_files, excludes
    )
    bundle_file = tempfile.TemporaryFile(prefix="rsc_bundle")

    with tarfile.open(mode="w:gz", fileobj=bundle_file) as bundle:
        bundle_add_buffer(bundle, "manifest.json", json.dumps(manifest, indent=2))
        bundle_add_buffer(bundle, environment.filename, environment.contents)

        for rel_path in relevant_files:
            bundle_add_file(bundle, rel_path, directory)

    # rewind file pointer
    bundle_file.seek(0)

    return bundle_file


def _create_quarto_file_list(
    directory: str,
    extra_files: typing.List[str],
    excludes: typing.List[str],
) -> typing.List[str]:
    """
    Builds a full list of files under the given directory that should be included
    in a manifest or bundle.  Extra files and excludes are relative to the given
    directory and work as you'd expect.

    :param directory: the directory to walk for files.
    :param extra_files: a sequence of any extra files to include in the bundle.
    :param excludes: a sequence of glob patterns that will exclude matched files.
    :return: the list of relevant files, relative to the given directory.
    """
    # Don't let these top-level files be added via the extra files list.
    extra_files = extra_files or []
    skip = ["manifest.json"]
    extra_files = sorted(list(set(extra_files) - set(skip)))

    # Don't include these top-level files.
    excludes = list(excludes) if excludes else []
    excludes.append("manifest.json")
    excludes.extend(list_environment_dirs(directory))
    glob_set = create_glob_set(directory, excludes)

    file_list = []

    for subdir, dirs, files in os.walk(directory):
        for file in files:
            abs_path = os.path.join(subdir, file)
            rel_path = os.path.relpath(abs_path, directory)

            if keep_manifest_specified_file(rel_path) and (rel_path in extra_files or not glob_set.matches(abs_path)):
                file_list.append(rel_path)
                # Don't add extra files more than once.
                if rel_path in extra_files:
                    extra_files.remove(rel_path)

    for rel_path in extra_files:
        file_list.append(rel_path)

    return sorted(file_list)


def make_quarto_manifest(
    directory: str,
    quarto_inspection: typing.Dict[str, typing.Any],
    app_mode: AppMode,
    image: str,
    environment: Environment,
    extra_files: typing.List[str],
    excludes: typing.List[str],
) -> typing.Tuple[typing.Dict[str, typing.Any], typing.List[str]]:
    """
    Makes a manifest for a Quarto project.

    :param directory: The directory containing the Quarto project.
    :param quarto_inspection: The parsed JSON from a 'quarto inspect' against the project.
    :param app_mode: The application mode to assume.
    :param image: an optional docker image for off-host execution.
    :param environment: The (optional) Python environment to use.
    :param extra_files: Any extra files to include in the manifest.
    :param excludes: A sequence of glob patterns to exclude when enumerating files to bundle.
    :return: the manifest and a list of the files involved.
    """
    if environment:
        extra_files = list(extra_files or []) + [environment.filename]

    excludes = list(excludes or []) + [".quarto"]

    project_config = quarto_inspection.get("config", {}).get("project", {})
    output_dir = project_config.get("output-dir", None)
    if output_dir:
        excludes = excludes + [output_dir]
    else:
        render_targets = project_config.get("render", [])
        for target in render_targets:
            t, _ = splitext(target)
            # TODO: Single-file inspect would give inspect.formats.html.pandoc.output-file
            # For foo.qmd, we would get an output-file=foo.html, but foo_files is not available.
            excludes = excludes + [t + ".html", t + "_files"]

    relevant_files = _create_quarto_file_list(directory, extra_files, excludes)
    manifest = make_source_manifest(
        app_mode,
        image,
        environment,
        None,
        quarto_inspection,
    )

    for rel_path in relevant_files:
        manifest_add_file(manifest, rel_path, directory)

    return manifest, relevant_files<|MERGE_RESOLUTION|>--- conflicted
+++ resolved
@@ -600,21 +600,13 @@
 
 
 def make_html_bundle_content(
-<<<<<<< HEAD
-    path,  # type: str
-    entrypoint=None,  # type: str
-    extra_files=None,  # type: typing.Optional[typing.List[str]]
-    excludes=None,  # type: typing.Optional[typing.List[str]]
-):
-    # type: (...) -> typing.Tuple[typing.Dict[str, typing.Any], typing.List[str]]
-=======
     path: str,
     entrypoint: str,
     image: str,
     extra_files: typing.List[str],
     excludes: typing.List[str],
 ) -> typing.Tuple[typing.Dict[str, typing.Any], typing.List[str]]:
->>>>>>> 0ace8476
+
     """
     Makes a manifest for static html deployment.
 
@@ -699,21 +691,12 @@
 
 
 def make_html_bundle(
-<<<<<<< HEAD
-    path,  # type: str
-    entrypoint,  # type: str
-    extra_files=None,  # type: typing.Optional[typing.List[str]]
-    excludes=None,  # type: typing.Optional[typing.List[str]]
-):
-    # type: (...) -> typing.IO[bytes]
-=======
     path: str,
     entry_point: str,
     image: str,
     extra_files: typing.List[str],
     excludes: typing.List[str],
 ) -> typing.IO[bytes]:
->>>>>>> 0ace8476
     """
     Create an html bundle, given a path and a manifest.
 
@@ -724,11 +707,7 @@
     :param excludes: a sequence of glob patterns that will exclude matched files.
     :return: a file-like object containing the bundle tarball.
     """
-<<<<<<< HEAD
-    manifest, relevant_files = make_html_bundle_content(path, entrypoint, extra_files, excludes)
-=======
     manifest, relevant_files = make_html_bundle_content(path, entry_point, image, extra_files, excludes)
->>>>>>> 0ace8476
     bundle_file = tempfile.TemporaryFile(prefix="rsc_bundle")
 
     with tarfile.open(mode="w:gz", fileobj=bundle_file) as bundle:
