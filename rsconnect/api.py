"""
RStudio Connect API client and utility functions
"""
<<<<<<< HEAD
=======
import abc
import base64
import calendar
import datetime
import hashlib
import hmac

>>>>>>> e3b67a39
from os.path import abspath, basename
import time
import typing
import webbrowser
from typing import IO, Callable
from _ssl import SSLError
from urllib import parse
from urllib.parse import urlparse

import click

import re
from warnings import warn
from six import text_type
import gc
from .bundle import fake_module_file_from_directory
import base64
import datetime
import hashlib
import hmac
import time
import typing
import webbrowser
from _ssl import SSLError
from urllib import parse
from urllib.parse import urlparse
import click


from .http_support import HTTPResponse, HTTPServer, append_to_path, CookieJar
from .log import logger, connect_logger, cls_logged, console_logger
from .models import AppModes
from .metadata import ServerStore, AppStore
from .exception import RSConnectException


class AbstractRemoteServer:
    # @property
    # @abc.abstractmethod
    # def url(self) -> str:
    #     pass
    #
    # @property
    # @abc.abstractmethod
    # def remote_name(self) -> str:
    #     pass
    url: str
    remote_name: str

    def handle_bad_response(self, response):
        if isinstance(response, HTTPResponse):
            if response.exception:
                raise RSConnectException(
                    "Exception trying to connect to %s - %s" % (self.url, response.exception), cause=response.exception
                )
            # Sometimes an ISP will respond to an unknown server name by returning a friendly
            # search page so trap that since we know we're expecting JSON from Connect.  This
            # also catches all error conditions which we will report as "not running Connect".
            else:
                if response.json_data and "error" in response.json_data and response.json_data["error"] is not None:
<<<<<<< HEAD
                    error = "%s reported an error: %s" % (self.remote_name, response.json_data["error"])
                    raise RSConnectException(error)
                if response.status < 200 or response.status > 299:
                    raise RSConnectException(
                        "Received an unexpected response from %s: %s %s"
                        % (self.remote_name, response.status, response.reason)
=======
                    error = "%s reported an error (calling %s): %s" % (
                        self.remote_name,
                        response.full_uri,
                        response.json_data["error"],
                    )
                    raise RSConnectException(error)
                if response.status < 200 or response.status > 299:
                    raise RSConnectException(
                        "Received an unexpected response from %s (calling %s): %s %s"
                        % (self.remote_name, response.full_uri, response.status, response.reason)
>>>>>>> e3b67a39
                    )


class ShinyappsServer(AbstractRemoteServer):
    """
    A simple class to encapsulate the information needed to interact with an
    instance of the shinyapps.io server.
    """

    remote_name = "shinyapps.io"

    def __init__(self, url: str, account_name: str, token: str, secret: str):
        self.url = url
        self.account_name = account_name
        self.token = token
        self.secret = secret


class RSConnectServer(AbstractRemoteServer):
    """
    A simple class to encapsulate the information needed to interact with an
    instance of the Connect server.
    """

    remote_name = "RStudio Connect"

    def __init__(self, url, api_key, insecure=False, ca_data=None):
        self.url = url
        self.api_key = api_key
        self.insecure = insecure
        self.ca_data = ca_data
        # This is specifically not None.
        self.cookie_jar = CookieJar()


class S3Server(AbstractRemoteServer):
    remote_name = "S3"

    def __init__(self, url: str):
        self.url = url


RemoteServer = typing.Union[ShinyappsServer, RSConnectServer]


class RSConnectClient(HTTPServer):
    def __init__(self, server: RSConnectServer, cookies=None, timeout=30):
        if cookies is None:
            cookies = server.cookie_jar
        super().__init__(
            append_to_path(server.url, "__api__"),
            server.insecure,
            server.ca_data,
            cookies,
            timeout,
        )
        self._server = server

        if server.api_key:
            self.key_authorization(server.api_key)

    def _tweak_response(self, response):
        return (
            response.json_data
            if response.status and response.status == 200 and response.json_data is not None
            else response
        )

    def me(self):
        return self.get("me")

    def server_settings(self):
        return self.get("server_settings")

    def python_settings(self):
        return self.get("v1/server_settings/python")

    def app_search(self, filters):
        return self.get("applications", query_params=filters)

    def app_create(self, name):
        return self.post("applications", body={"name": name})

    def app_get(self, app_id):
        return self.get("applications/%s" % app_id)

    def app_upload(self, app_id, tarball):
        return self.post("applications/%s/upload" % app_id, body=tarball)

    def app_update(self, app_id, updates):
        return self.post("applications/%s" % app_id, body=updates)

    def app_add_environment_vars(self, app_guid, env_vars):
        env_body = [dict(name=kv[0], value=kv[1]) for kv in env_vars]
        return self.patch("v1/content/%s/environment" % app_guid, body=env_body)

    def app_deploy(self, app_id, bundle_id=None):
        return self.post("applications/%s/deploy" % app_id, body={"bundle": bundle_id})

    def app_publish(self, app_id, access):
        return self.post(
            "applications/%s" % app_id,
            body={"access_type": access, "id": app_id, "needs_config": False},
        )

    def app_config(self, app_id):
        return self.get("applications/%s/config" % app_id)

    def bundle_download(self, content_guid, bundle_id):
        response = self.get("v1/content/%s/bundles/%s/download" % (content_guid, bundle_id), decode_response=False)
        self._server.handle_bad_response(response)
        return response

    def content_search(self):
        response = self.get("v1/content")
        self._server.handle_bad_response(response)
        return response

    def content_get(self, content_guid):
        response = self.get("v1/content/%s" % content_guid)
        self._server.handle_bad_response(response)
        return response

    def content_build(self, content_guid, bundle_id=None):
        response = self.post("v1/content/%s/build" % content_guid, body={"bundle_id": bundle_id})
        self._server.handle_bad_response(response)
        return response

    def task_get(self, task_id, first_status=None):
        params = None
        if first_status is not None:
            params = {"first_status": first_status}
        response = self.get("tasks/%s" % task_id, query_params=params)
        self._server.handle_bad_response(response)
        return response

    def deploy(self, app_id, app_name, app_title, title_is_default, tarball, env_vars=None):
        if app_id is None:
            # create an app if id is not provided
            app = self.app_create(app_name)
            self._server.handle_bad_response(app)
            app_id = app["id"]

            # Force the title to update.
            title_is_default = False
        else:
            # assume app exists. if it was deleted then Connect will
            # raise an error
            app = self.app_get(app_id)
            self._server.handle_bad_response(app)

        app_guid = app["guid"]
        if env_vars:
            result = self.app_add_environment_vars(app_guid, list(env_vars.items()))
            self._server.handle_bad_response(result)

        if app["title"] != app_title and not title_is_default:
            self._server.handle_bad_response(self.app_update(app_id, {"title": app_title}))
            app["title"] = app_title

        app_bundle = self.app_upload(app_id, tarball)

        self._server.handle_bad_response(app_bundle)

        task = self.app_deploy(app_id, app_bundle["id"])

        self._server.handle_bad_response(task)

        return {
            "task_id": task["id"],
            "app_id": app_id,
            "app_guid": app["guid"],
            "app_url": app["url"],
            "title": app["title"],
        }

    def download_bundle(self, content_guid, bundle_id):
        results = self.bundle_download(content_guid, bundle_id)
        self._server.handle_bad_response(results)
        return results

    def search_content(self):
        results = self.content_search()
        self._server.handle_bad_response(results)
        return results

    def get_content(self, content_guid):
        results = self.content_get(content_guid)
        self._server.handle_bad_response(results)
        return results

    def wait_for_task(
        self, task_id, log_callback, abort_func=lambda: False, timeout=None, poll_wait=0.5, raise_on_error=True
    ):

        last_status = None
        ending = time.time() + timeout if timeout else 999999999999

        if log_callback is None:
            log_lines = []
            log_callback = log_lines.append
        else:
            log_lines = None

        sleep_duration = 0.5
        time_slept = 0
        while True:
            if time.time() >= ending:
                raise RSConnectException("Task timed out after %d seconds" % timeout)
            elif abort_func():
                raise RSConnectException("Task aborted.")

            # we continue the loop so that we can re-check abort_func() in case there was an interrupt (^C),
            # otherwise the user would have to wait a full poll_wait cycle before the program would exit.
            if time_slept <= poll_wait:
                time_slept += sleep_duration
                time.sleep(sleep_duration)
                continue
            else:
                time_slept = 0
                task_status = self.task_get(task_id, last_status)
                self._server.handle_bad_response(task_status)
                last_status = self.output_task_log(task_status, last_status, log_callback)
                if task_status["finished"]:
                    result = task_status.get("result")
                    if isinstance(result, dict):
                        data = result.get("data", "")
                        type = result.get("type", "")
                        if data or type:
                            log_callback("%s (%s)" % (data, type))

                    err = task_status.get("error")
                    if err:
                        log_callback("Error from Connect server: " + err)

                    exit_code = task_status["code"]
                    if exit_code != 0:
                        exit_status = "Task exited with status %d." % exit_code
                        if raise_on_error:
                            raise RSConnectException(exit_status)
                        else:
                            log_callback("Task failed. %s" % exit_status)
                    return log_lines, task_status

    @staticmethod
    def output_task_log(task_status, last_status, log_callback):
        """Pipe any new output through the log_callback.

        Returns an updated last_status which should be passed into
        the next call to output_task_log.

        Raises RSConnectException on task failure.
        """
        new_last_status = last_status
        if task_status["last_status"] != last_status:
            for line in task_status["status"]:
                log_callback(line)
            new_last_status = task_status["last_status"]

        return new_last_status


class S3Client(HTTPServer):
    def upload(self, path, presigned_checksum, bundle_size, contents):
        headers = {
            "content-type": "application/x-tar",
            "content-length": str(bundle_size),
            "content-md5": presigned_checksum,
        }
        return self.put(path, headers=headers, body=contents, decode_response=False)


class ShinyappsClient(HTTPServer):
    def __init__(self, shinyapps_server: ShinyappsServer, timeout: int = 30):
        self._token = shinyapps_server.token
        self._key = base64.b64decode(shinyapps_server.secret)
        self._server = shinyapps_server
        super().__init__(shinyapps_server.url, timeout=timeout)

    def _get_canonical_request(self, method, path, timestamp, content_hash):
        return "\n".join([method, path, timestamp, content_hash])

    def _get_canonical_request_signature(self, request):
        result = hmac.new(self._key, request.encode(), hashlib.sha256).hexdigest()
        return base64.b64encode(result.encode()).decode()

    def get_extra_headers(self, url, method, body):
        canonical_request_method = method.upper()
        canonical_request_path = parse.urlparse(url).path
        canonical_request_date = datetime.datetime.utcnow().strftime("%a, %d %b %Y %H:%M:%S GMT")

        # get request checksum
        md5 = hashlib.md5()
        body = body or b""
        body_bytes = body if isinstance(body, bytes) else body.encode()
        md5.update(body_bytes)
        canonical_request_checksum = md5.hexdigest()

        canonical_request = self._get_canonical_request(
            canonical_request_method, canonical_request_path, canonical_request_date, canonical_request_checksum
        )

        signature = self._get_canonical_request_signature(canonical_request)

        return {
            "X-Auth-Token": "{0}".format(self._token),
            "X-Auth-Signature": "{0}; version=1".format(signature),
            "Date": canonical_request_date,
            "X-Content-Checksum": canonical_request_checksum,
        }

    def create_application(self, account_id, application_name):
        application_data = {
            "account": account_id,
            "name": application_name,
            "template": "shiny",
        }
        return self.post("/v1/applications/", body=application_data)

    def get_accounts(self):
        return self.get("/v1/accounts/")

    def create_bundle(self, application_id: int, content_type: str, content_length: int, checksum: str):
        bundle_data = {
            "application": application_id,
            "content_type": content_type,
            "content_length": content_length,
            "checksum": checksum,
        }
        return self.post("/v1/bundles", body=bundle_data)

    def set_bundle_status(self, bundle_id, bundle_status):
        return self.post(f"/v1/bundles/{bundle_id}/status", body={"status": bundle_status})

    def deploy_application(self, bundle_id, app_id):
        return self.post(f"/v1/applications/{app_id}/deploy", body={"bundle": bundle_id, "rebuild": False})

    def get_task(self, task_id):
        return self.get(f"/v1/tasks/{task_id}", query_params={"legacy": "true"})

    def get_current_user(self):
        return self.get("/v1/users/me")

    def wait_until_task_is_successful(self, task_id, timeout=60):
        counter = 1
        status = None

        while counter < timeout and status not in ["success", "failed", "error"]:
            task = self.get_task(task_id)
            self._server.handle_bad_response(task)
            status = task.json_data["status"]
            description = task.json_data["description"]

            click.secho(f"Waiting: {status} - {description}")

            if status == "success":
                break

            time.sleep(2)
            counter += 1
        click.secho(f"Task done: {description}")

    def prepare_deploy(self, app_id, app_name, app_title, title_is_default, bundle_size, bundle_hash, env_vars=None):
        accounts = self.get_accounts()
        self._server.handle_bad_response(accounts)
        account = next(
            filter(lambda account: account["name"] == self._server.account_name, accounts.json_data["accounts"]), None
        )
        # TODO: also check this during `add` command
        if account is None:
            raise RSConnectException(
                "No account found by name : %s for given user credential" % self._server.account_name
            )

        application = self.create_application(account["id"], app_name)
        self._server.handle_bad_response(application)

        bundle = self.create_bundle(application.json_data["id"], "application/x-tar", bundle_size, bundle_hash)
        self._server.handle_bad_response(bundle)

        return {"app_id": application.json_data["id"], "app_url": application.json_data["url"], **bundle.json_data}

    def do_deploy(self, bundle_id, app_id):
        bundle_status_response = self.set_bundle_status(bundle_id, "ready")
        self._server.handle_bad_response(bundle_status_response)

        deploy_task = self.deploy_application(bundle_id, app_id)
        self._server.handle_bad_response(deploy_task)
        self.wait_until_task_is_successful(deploy_task.json_data["id"])


class RSConnectExecutor:
    def __init__(
        self,
        name: str = None,
        url: str = None,
        api_key: str = None,
        insecure: bool = False,
        cacert: IO = None,
        ca_data: str = None,
        cookies=None,
        token: str = None,
        secret: str = None,
        timeout: int = 30,
        logger=console_logger,
        **kwargs
    ) -> None:
        self.reset()
        self._d = kwargs
        self.setup_remote_server(name, url or kwargs.get("server"), api_key, insecure, cacert, ca_data)
        self.setup_client(cookies, timeout)
        self.logger = logger

    @classmethod
    def fromConnectServer(cls, connect_server, **kwargs):
        return cls(
            url=connect_server.url,
            api_key=connect_server.api_key,
            insecure=connect_server.insecure,
            ca_data=connect_server.ca_data,
            **kwargs,
        )

    def reset(self):
        self._d = None
        self.remote_server = None
        self.client = None
        self.logger = None
        gc.collect()
        return self

    def drop_context(self):
        self._d = None
        gc.collect()
        return self

    def setup_remote_server(
        self,
        name: str = None,
        url: str = None,
        api_key: str = None,
        insecure: bool = False,
        cacert: IO = None,
        ca_data: str = None,
        account_name: str = None,
        token: str = None,
        secret: str = None,
    ):
        if name and url:
            raise RSConnectException("You must specify only one of -n/--name or -s/--server, not both.")
        if not name and not url:
            raise RSConnectException("You must specify one of -n/--name or -s/--server.")
        if api_key and (token or secret):
            raise RSConnectException("You must specify either only 1) an api key, or 2) a token and a secret.")
        if cacert and not ca_data:
            ca_data = text_type(cacert.read())

        server_data = ServerStore().resolve(name, url, api_key, insecure, ca_data)
<<<<<<< HEAD
        if server_data.api_key:
            self.connect_server = RSConnectServer(
                server_data.url, server_data.api_key, server_data.insecure, server_data.ca_data
            )
        elif server_data.token and server_data.secret:
            self.connect_server = ShinyappsServer(server_data.url, account_name, server_data.token, server_data.secret)
        else:
            raise RSConnectException("Unable to infer Connect server.")

    def setup_client(self, cookies=None, timeout=30, **kwargs):
        if isinstance(self.connect_server, RSConnectServer):
            self.client = RSConnectClient(self.connect_server, cookies, timeout)
        elif isinstance(self.connect_server, ShinyappsServer):
            self.client = ShinyappsClient(self.connect_server, timeout)
        else:
            raise RSConnectException("Unable to infer Connect client.")
=======

        if server_data.api_key is not None:
            self.remote_server = RSConnectServer(
                server_data.url, server_data.api_key, server_data.insecure, server_data.ca_data
            )
        else:
            self.remote_server = ShinyappsServer(
                server_data.url, server_data.account, server_data.token, server_data.secret
            )

    def setup_client(self, cookies=None, timeout=30, **kwargs):
        if isinstance(self.remote_server, RSConnectServer):
            self.client = RSConnectClient(self.remote_server, cookies, timeout)
        else:
            self.client = ShinyappsClient(self.remote_server)
>>>>>>> e3b67a39

    @property
    def state(self):
        return self._d

    def get(self, key: str, *args, **kwargs):
        return kwargs.get(key) or self.state.get(key)

    def pipe(self, func, *args, **kwargs):
        return func(*args, **kwargs)

    @cls_logged("Validating server...")
    def validate_server(
        self,
        name: str = None,
        url: str = None,
        api_key: str = None,
        insecure: bool = False,
        cacert: IO = None,
        api_key_is_required: bool = False,
<<<<<<< HEAD
        account_name: str = None,
        token: str = None,
        secret: str = None,
    ):
        if (url and api_key) or isinstance(self.connect_server, RSConnectServer):
            self.validate_connect_server(name, url, api_key, insecure, cacert, api_key_is_required)
        elif (url and token and secret) or isinstance(self.connect_server, ShinyappsServer):
            self.validate_shinyapps_server(url, account_name, token, secret)
        else:
            raise RSConnectException("Unable to validate server from information provided.")

        return self

    def validate_connect_server(
        self,
        name: str = None,
        url: str = None,
        api_key: str = None,
        insecure: bool = False,
        cacert: IO = None,
        api_key_is_required: bool = False,
=======
        token: str = None,
        secret: str = None,
>>>>>>> e3b67a39
        **kwargs
    ):
        """
        Validate that the user gave us enough information to talk to shinyapps.io or a Connect server.

        :param name: the nickname, if any, specified by the user.
        :param url: the URL, if any, specified by the user.
        :param api_key: the API key, if any, specified by the user.
        :param insecure: a flag noting whether TLS host/validation should be skipped.
        :param cacert: the file object of a CA certs file containing certificates to use.
        :param api_key_is_required: a flag that notes whether the API key is required or may
        be omitted.
        :param token: The shinyapps.io authentication token.
        :param secret: The shinyapps.io authentication secret.
        """
<<<<<<< HEAD
        url = url or self.connect_server.url
        api_key = api_key or self.connect_server.api_key
        insecure = insecure or self.connect_server.insecure
        api_key_is_required = api_key_is_required or self.get("api_key_is_required", **kwargs)

=======
        url = url or self.remote_server.url
        ca_data = None
>>>>>>> e3b67a39
        if cacert:
            ca_data = text_type(cacert.read())
        if isinstance(self.remote_server, RSConnectServer):
            api_key = api_key or self.remote_server.api_key
            insecure = insecure or self.remote_server.insecure
            if not ca_data:
                ca_data = self.remote_server.ca_data
        else:
            token = token or self.remote_server.token
            secret = secret or self.remote_server.secret

        api_key_is_required = api_key_is_required or self.get("api_key_is_required", **kwargs)
        server_store = ServerStore()

        if name and url:
            raise RSConnectException("You must specify only one of -n/--name or -s/--server, not both")
        if not name and not url:
            raise RSConnectException("You must specify one of -n/--name or -s/--server.")

<<<<<<< HEAD
        server_data = ServerStore().resolve(name, url, api_key, insecure, ca_data)
        connect_server = RSConnectServer(url, None, insecure, ca_data)

        # If our info came from the command line, make sure the URL really works.
        if not server_data.from_store:
            self.server_settings
=======
        server_data = server_store.resolve(name, url, api_key, insecure, ca_data)

        # This can happen if the user specifies neither --name or --server and there's not
        # a single default to go with.
        if not server_data.url:
            raise RSConnectException("You must specify one of -n/--name or -s/--server.")

        connect_server = RSConnectServer(server_data.url, None, insecure, ca_data)

        # If our info came from the command line, make sure the URL really works.
        if not server_data.from_store:
            self.server_settings()
>>>>>>> e3b67a39

        connect_server.api_key = api_key

        if not connect_server.api_key:
            if api_key_is_required:
                raise RSConnectException('An API key must be specified for "%s".' % connect_server.url)
            return self

        # If our info came from the command line, make sure the key really works.
        if not server_data.from_store:
<<<<<<< HEAD
            _ = self.verify_api_key(connect_server)

        self.connect_server = connect_server
        self.client = RSConnectClient(self.connect_server)
=======
            _ = self.verify_api_key()

        self.remote_server = connect_server
        self.client = RSConnectClient(self.remote_server)
>>>>>>> e3b67a39

        return self

    def validate_shinyapps_server(
        self, url: str = None, account_name: str = None, token: str = None, secret: str = None, **kwargs
    ):
        url = url or self.connect_server.url
        account_name = account_name or self.connect_server.account_name
        token = token or self.connect_server.token
        secret = secret or self.connect_server.secret
        server = ShinyappsServer(url, account_name, token, secret)

        with ShinyappsClient(server) as client:
            try:
                result = client.get_current_user()
                server.handle_bad_response(result)
            except RSConnectException as exc:
                raise RSConnectException(f"Failed to verify with shinyapps.io ({str(exc)}).")

    @cls_logged("Making bundle ...")
    def make_bundle(self, func: Callable, *args, **kwargs):
        path = (
            self.get("path", **kwargs)
            or self.get("file", **kwargs)
            or self.get("file_name", **kwargs)
            or self.get("directory", **kwargs)
            or self.get("file_or_directory", **kwargs)
        )
        app_id = self.get("app_id", **kwargs)
        title = self.get("title", **kwargs)
        app_store = self.get("app_store", *args, **kwargs)
        if not app_store:
            module_file = fake_module_file_from_directory(path)
            self.state["app_store"] = app_store = AppStore(module_file)

        d = self.state
        d["title_is_default"] = not bool(title)
        d["title"] = title or _default_title(path)
        force_unique_name = app_id is None and isinstance(self.remote_server, RSConnectServer)
        d["deployment_name"] = self.make_deployment_name(d["title"], force_unique_name)

        try:
            bundle = func(*args, **kwargs)
        except IOError as error:
            msg = "Unable to include the file %s in the bundle: %s" % (
                error.filename,
                error.args[1],
            )
            raise RSConnectException(msg)

        d["bundle"] = bundle

        return self

    def check_server_capabilities(self, capability_functions):
        """
        Uses a sequence of functions that check for capabilities in a Connect server.  The
        server settings data is retrieved by the gather_server_details() function.

        Each function provided must accept one dictionary argument which will be the server
        settings data returned by the gather_server_details() function.  That function must
        return a boolean value.  It must also contain a docstring which itself must contain
        an ":error:" tag as the last thing in the docstring.  If the function returns False,
        an exception is raised with the function's ":error:" text as its message.

        :param capability_functions: a sequence of functions that will be called.
        :param details_source: the source for obtaining server details, gather_server_details(),
        by default.
        """
        # TODO (mslynch): check shinyapps capabilities?
        if isinstance(self.remote_server, ShinyappsServer):
            return self

        details = self.server_details

        for function in capability_functions:
            if not function(details):
                index = function.__doc__.find(":error:") if function.__doc__ else -1
                if index >= 0:
                    message = function.__doc__[index + 7 :].strip()
                else:
                    message = "The server does not satisfy the %s capability check." % function.__name__
                raise RSConnectException(message)
        return self

    @cls_logged("Deploying bundle ...")
    def deploy_bundle(
        self,
        app_id: int = None,
        deployment_name: str = None,
        title: str = None,
        title_is_default: bool = False,
        bundle: IO = None,
        env_vars=None,
    ):
        app_id = app_id or self.get("app_id")
        deployment_name = deployment_name or self.get("deployment_name")
        title = title or self.get("title")
        title_is_default = title_is_default or self.get("title_is_default")
        bundle = bundle or self.get("bundle")
        env_vars = env_vars or self.get("env_vars")

        if isinstance(self.remote_server, RSConnectServer):
            result = self.client.deploy(
                app_id,
                deployment_name,
                title,
                title_is_default,
                bundle,
                env_vars,
            )
            self.remote_server.handle_bad_response(result)
            self.state["deployed_info"] = result
            return self
        else:
            contents = bundle.read()
            bundle_size = len(contents)
            bundle_hash = hashlib.md5(contents).hexdigest()

            prepare_deploy_result = self.client.prepare_deploy(
                app_id,
                deployment_name,
                bundle_size,
                bundle_hash,
            )

            upload_url = prepare_deploy_result.presigned_url
            parsed_upload_url = urlparse(upload_url)
            with S3Client(f"{parsed_upload_url.scheme}://{parsed_upload_url.netloc}", timeout=120) as s3_client:
                upload_result = s3_client.upload(
                    f"{parsed_upload_url.path}?{parsed_upload_url.query}",
                    prepare_deploy_result.presigned_checksum,
                    bundle_size,
                    contents,
                )
                S3Server(upload_url).handle_bad_response(upload_result)

            self.client.do_deploy(prepare_deploy_result.bundle_id, prepare_deploy_result.app_id)

            webbrowser.open_new(prepare_deploy_result.app_url)

            self.state["deployed_info"] = {
                "app_url": prepare_deploy_result.app_url,
                "app_id": prepare_deploy_result.app_id,
                "app_guid": None,
                "title": title,
            }
            return self

    def emit_task_log(
        self,
        app_id: int = None,
        task_id: int = None,
        log_callback=connect_logger,
        abort_func: Callable[[], bool] = lambda: False,
        timeout: int = None,
        poll_wait: float = 0.5,
        raise_on_error: bool = True,
    ):
        """
        Helper for spooling the deployment log for an app.

        :param app_id: the ID of the app that was deployed.
        :param task_id: the ID of the task that is tracking the deployment of the app..
        :param log_callback: the callback to use to write the log to.  If this is None
        (the default) the lines from the deployment log will be returned as a sequence.
        If a log callback is provided, then None will be returned for the log lines part
        of the return tuple.
        :param timeout: an optional timeout for the wait operation.
        :param poll_wait: how long to wait between polls of the task api for status/logs
        :param raise_on_error: whether to raise an exception when a task is failed, otherwise we
        return the task_result so we can record the exit code.
        """
        if isinstance(self.remote_server, RSConnectServer):
            app_id = app_id or self.state["deployed_info"]["app_id"]
            task_id = task_id or self.state["deployed_info"]["task_id"]
            log_lines, _ = self.client.wait_for_task(
                task_id, log_callback.info, abort_func, timeout, poll_wait, raise_on_error
            )
            self.remote_server.handle_bad_response(log_lines)
            app_config = self.client.app_config(app_id)
            self.remote_server.handle_bad_response(app_config)
            app_dashboard_url = app_config.get("config_url")
            log_callback.info("Deployment completed successfully.")
            log_callback.info("\t Dashboard content URL: %s", app_dashboard_url)
            log_callback.info("\t Direct content URL: %s", self.state["deployed_info"]["app_url"])

        return self

    @cls_logged("Saving deployed information...")
    def save_deployed_info(self, *args, **kwargs):
        app_store: AppStore = self.get("app_store", *args, **kwargs)
        path = (
            self.get("path", **kwargs)
            or self.get("file", **kwargs)
            or self.get("file_name", **kwargs)
            or self.get("directory", **kwargs)
            or self.get("file_or_directory", **kwargs)
        )
        deployed_info = self.get("deployed_info", *args, **kwargs)

        app_store.set(
            self.remote_server.url,
            abspath(path),
            deployed_info["app_url"],
            deployed_info["app_id"],
            deployed_info["app_guid"],
            deployed_info["title"],
            self.state["app_mode"],
        )

        return self

    @cls_logged("Validating app mode...")
    def validate_app_mode(self, *args, **kwargs):
        path = (
            self.get("path", **kwargs)
            or self.get("file", **kwargs)
            or self.get("file_name", **kwargs)
            or self.get("directory", **kwargs)
            or self.get("file_or_directory", **kwargs)
        )
        app_store = self.get("app_store", *args, **kwargs)
        if not app_store:
            module_file = fake_module_file_from_directory(path)
            self.state["app_store"] = app_store = AppStore(module_file)
        new = self.get("new", **kwargs)
        app_id = self.get("app_id", **kwargs)
        app_mode = self.get("app_mode", **kwargs)

        if new and app_id:
            raise RSConnectException("Specify either a new deploy or an app ID but not both.")

        existing_app_mode = None
        if not new:
            if app_id is None:
                # Possible redeployment - check for saved metadata.
                # Use the saved app information unless overridden by the user.
                app_id, existing_app_mode = app_store.resolve(self.remote_server.url, app_id, app_mode)
                logger.debug("Using app mode from app %s: %s" % (app_id, app_mode))
            elif app_id is not None:
                # Don't read app metadata if app-id is specified. Instead, we need
                # to get this from the remote.
                if isinstance(self.remote_server, RSConnectServer):
                    app = get_app_info(self.remote_server, app_id)
                    existing_app_mode = AppModes.get_by_ordinal(app.get("app_mode", 0), True)
                else:
                    app = get_shinyapp_info(self.remote_server, app_id)
                    existing_app_mode = AppModes.get_by_cloud_name(app.json_data["mode"])
            if existing_app_mode and app_mode != existing_app_mode:
                msg = (
                    "Deploying with mode '%s',\n"
                    + "but the existing deployment has mode '%s'.\n"
                    + "Use the --new option to create a new deployment of the desired type."
                ) % (app_mode.desc(), existing_app_mode.desc())
                raise RSConnectException(msg)

        self.state["app_id"] = app_id
        self.state["app_mode"] = app_mode
        return self

    @property
    def server_settings(self):
        try:
            result = self.client.server_settings()
            self.remote_server.handle_bad_response(result)
        except SSLError as ssl_error:
            raise RSConnectException("There is an SSL/TLS configuration problem: %s" % ssl_error)
        return result

    def verify_api_key(self, server=None):
        """
        Verify that an API Key may be used to authenticate with the given RStudio Connect server.
        If the API key verifies, we return the username of the associated user.
        """
        if not server:
            server = self.connect_server
        if isinstance(server, ShinyappsServer):
            raise RSConnectException("Shinnyapps server does not use an API key.")
        with RSConnectClient(server) as client:
            result = client.me()
            if isinstance(result, HTTPResponse):
                if result.json_data and "code" in result.json_data and result.json_data["code"] == 30:
                    raise RSConnectException("The specified API key is not valid.")
                raise RSConnectException("Could not verify the API key: %s %s" % (result.status, result.reason))
        return self

    @property
    def api_username(self):
        result = self.client.me()
        self.remote_server.handle_bad_response(result)
        return result["username"]

    @property
    def python_info(self):
        """
        Return information about versions of Python that are installed on the indicated
        Connect server.

        :return: the Python installation information from Connect.
        """
        result = self.client.python_settings()
        self.remote_server.handle_bad_response(result)
        return result

    @property
    def server_details(self):
        """
        Builds a dictionary containing the version of RStudio Connect that is running
        and the versions of Python installed there.

        :return: a three-entry dictionary.  The key 'connect' will refer to the version
        of Connect that was found.  The key `python` will refer to a sequence of version
        strings for all the versions of Python that are installed.  The key `conda` will
        refer to data about whether Connect is configured to support Conda environments.
        """

        def _to_sort_key(text):
            parts = [part.zfill(5) for part in text.split(".")]
            return "".join(parts)

        server_settings = self.server_settings
        python_settings = self.python_info
        python_versions = sorted([item["version"] for item in python_settings["installations"]], key=_to_sort_key)
        conda_settings = {
            "supported": python_settings["conda_enabled"] if "conda_enabled" in python_settings else False
        }
        return {
            "connect": server_settings["version"],
            "python": {
                "api_enabled": python_settings["api_enabled"] if "api_enabled" in python_settings else False,
                "versions": python_versions,
            },
            "conda": conda_settings,
        }

    def make_deployment_name(self, title, force_unique):
        """
        Produce a name for a deployment based on its title.  It is assumed that the
        title is already defaulted and validated as appropriate (meaning the title
        isn't None or empty).

        We follow the same rules for doing this as the R rsconnect package does.  See
        the title.R code in https://github.com/rstudio/rsconnect/R with the exception
        that we collapse repeating underscores and, if the name is too short, it is
        padded to the left with underscores.

        :param connect_server: the information needed to interact with the Connect server.
        :param title: the title to start with.
        :param force_unique: a flag noting whether the generated name must be forced to be
        unique.
        :return: a name for a deployment based on its title.
        """
        _name_sub_pattern = re.compile(r"[^A-Za-z0-9_ -]+")
        _repeating_sub_pattern = re.compile(r"_+")

        # First, Generate a default name from the given title.
        name = _name_sub_pattern.sub("", title.lower()).replace(" ", "_")
        name = _repeating_sub_pattern.sub("_", name)[:64].rjust(3, "_")

        # Now, make sure it's unique, if needed.
        if force_unique:
            name = find_unique_name(self.remote_server, name)

        return name


def filter_out_server_info(**kwargs):
    server_fields = {"connect_server", "name", "server", "api_key", "insecure", "cacert"}
    new_kwargs = {k: v for k, v in kwargs.items() if k not in server_fields}
    return new_kwargs


class S3Client(HTTPServer):
    def upload(self, path, presigned_checksum, bundle_size, contents):
        headers = {
            "content-type": "application/x-tar",
            "content-length": str(bundle_size),
            "content-md5": presigned_checksum,
        }
        return self.put(path, headers=headers, body=contents, decode_response=False)


class PrepareDeployResult:
    def __init__(self, app_id: int, app_url: str, bundle_id: int, presigned_url: str, presigned_checksum: str):
        self.app_id = app_id
        self.app_url = app_url
        self.bundle_id = bundle_id
        self.presigned_url = presigned_url
        self.presigned_checksum = presigned_checksum


class ShinyappsClient(HTTPServer):
    def __init__(self, shinyapps_server: ShinyappsServer, timeout: int = 30):
        self._token = shinyapps_server.token
        self._key = base64.b64decode(shinyapps_server.secret)
        self._server = shinyapps_server
        super().__init__(shinyapps_server.url, timeout=timeout)

    def _get_canonical_request(self, method, path, timestamp, content_hash):
        return "\n".join([method, path, timestamp, content_hash])

    def _get_canonical_request_signature(self, request):
        result = hmac.new(self._key, request.encode(), hashlib.sha256).hexdigest()
        return base64.b64encode(result.encode()).decode()

    def get_extra_headers(self, url, method, body):
        canonical_request_method = method.upper()
        canonical_request_path = parse.urlparse(url).path
        canonical_request_date = datetime.datetime.utcnow().strftime("%a, %d %b %Y %H:%M:%S GMT")

        # get request checksum
        md5 = hashlib.md5()
        body = body or b""
        body_bytes = body if isinstance(body, bytes) else body.encode()
        md5.update(body_bytes)
        canonical_request_checksum = md5.hexdigest()

        canonical_request = self._get_canonical_request(
            canonical_request_method, canonical_request_path, canonical_request_date, canonical_request_checksum
        )

        signature = self._get_canonical_request_signature(canonical_request)

        return {
            "X-Auth-Token": "{0}".format(self._token),
            "X-Auth-Signature": "{0}; version=1".format(signature),
            "Date": canonical_request_date,
            "X-Content-Checksum": canonical_request_checksum,
        }

    def get_application(self, application_id):
        return self.get(f"/v1/applications/{application_id}")

    def create_application(self, account_id, application_name):
        application_data = {
            "account": account_id,
            "name": application_name,
            "template": "shiny",
        }
        return self.post("/v1/applications/", body=application_data)

    def get_accounts(self):
        return self.get("/v1/accounts/")

    def create_bundle(self, application_id: int, content_type: str, content_length: int, checksum: str):
        bundle_data = {
            "application": application_id,
            "content_type": content_type,
            "content_length": content_length,
            "checksum": checksum,
        }
        return self.post("/v1/bundles", body=bundle_data)

    def set_bundle_status(self, bundle_id, bundle_status):
        return self.post(f"/v1/bundles/{bundle_id}/status", body={"status": bundle_status})

    def deploy_application(self, bundle_id, app_id):
        return self.post(f"/v1/applications/{app_id}/deploy", body={"bundle": bundle_id, "rebuild": False})

    def get_task(self, task_id):
        return self.get(f"/v1/tasks/{task_id}", query_params={"legacy": "true"})

    def get_current_user(self):
        return self.get("/v1/users/me")

    def wait_until_task_is_successful(self, task_id, timeout=60):
        counter = 1
        status = None

        while counter < timeout and status not in ["success", "failed", "error"]:
            task = self.get_task(task_id)
            self._server.handle_bad_response(task)
            status = task.json_data["status"]
            description = task.json_data["description"]

            click.secho(f"Waiting: {status} - {description}")

            if status == "success":
                break

            time.sleep(2)
            counter += 1
        click.secho(f"Task done: {description}")

    def prepare_deploy(self, app_id: typing.Optional[str], app_name: str, bundle_size: int, bundle_hash: str):
        accounts = self.get_accounts()
        self._server.handle_bad_response(accounts)
        account = next(
            filter(lambda acct: acct["name"] == self._server.account_name, accounts.json_data["accounts"]), None
        )
        # TODO: also check this during `add` command
        if account is None:
            raise RSConnectException(
                "No account found by name : %s for given user credential" % self._server.account_name
            )

        if app_id is None:
            application = self.create_application(account["id"], app_name)
        else:
            application = self.get_application(app_id)
        self._server.handle_bad_response(application)
        app_id = application.json_data["id"]
        app_url = application.json_data["url"]

        bundle = self.create_bundle(app_id, "application/x-tar", bundle_size, bundle_hash)
        self._server.handle_bad_response(bundle)

        return PrepareDeployResult(
            int(app_id),
            app_url,
            int(bundle.json_data["id"]),
            bundle.json_data["presigned_url"],
            bundle.json_data["presigned_checksum"],
        )

    def do_deploy(self, bundle_id, app_id):
        bundle_status_response = self.set_bundle_status(bundle_id, "ready")
        self._server.handle_bad_response(bundle_status_response)

        deploy_task = self.deploy_application(bundle_id, app_id)
        self._server.handle_bad_response(deploy_task)
        self.wait_until_task_is_successful(deploy_task.json_data["id"])


def verify_server(connect_server):
    """
    Verify that the given server information represents a Connect instance that is
    reachable, active and appears to be actually running RStudio Connect.  If the
    check is successful, the server settings for the Connect server is returned.

    :param connect_server: the Connect server information.
    :return: the server settings from the Connect server.
    """
    warn("This method has been moved and will be deprecated.", DeprecationWarning, stacklevel=2)
    try:
        with RSConnectClient(connect_server) as client:
            result = client.server_settings()
            connect_server.handle_bad_response(result)
            return result
    except SSLError as ssl_error:
        raise RSConnectException("There is an SSL/TLS configuration problem: %s" % ssl_error)


def verify_api_key(connect_server):
    """
    Verify that an API Key may be used to authenticate with the given RStudio Connect server.
    If the API key verifies, we return the username of the associated user.

    :param connect_server: the Connect server information, including the API key to test.
    :return: the username of the user to whom the API key belongs.
    """
    warn("This method has been moved and will be deprecated.", DeprecationWarning, stacklevel=2)
    with RSConnectClient(connect_server) as client:

<<<<<<< HEAD
=======
    with RSConnectClient(connect_server) as client:
>>>>>>> e3b67a39
        result = client.me()
        if isinstance(result, HTTPResponse):
            if result.json_data and "code" in result.json_data and result.json_data["code"] == 30:
                raise RSConnectException("The specified API key is not valid.")
            raise RSConnectException("Could not verify the API key: %s %s" % (result.status, result.reason))
        return result["username"]


def get_python_info(connect_server):
    """
    Return information about versions of Python that are installed on the indicated
    Connect server.

    :param connect_server: the Connect server information.
    :return: the Python installation information from Connect.
    """
    warn("This method has been moved and will be deprecated.", DeprecationWarning, stacklevel=2)
    with RSConnectClient(connect_server) as client:

<<<<<<< HEAD
=======
    with RSConnectClient(connect_server) as client:
>>>>>>> e3b67a39
        result = client.python_settings()
        connect_server.handle_bad_response(result)
        return result


def get_app_info(connect_server, app_id):
    """
    Return information about an application that has been created in Connect.

    :param connect_server: the Connect server information.
    :param app_id: the ID (numeric or GUID) of the application to get info for.
    :return: the Python installation information from Connect.
    """
    with RSConnectClient(connect_server) as client:
        result = client.app_get(app_id)
        connect_server.handle_bad_response(result)
        return result


def get_shinyapp_info(server, app_id):
    with ShinyappsClient(server) as client:
        result = client.get_application(app_id)
        server.handle_bad_response(result)
        return result


def get_app_config(connect_server, app_id):
    """
    Return the configuration information for an application that has been created
    in Connect.

    :param connect_server: the Connect server information.
    :param app_id: the ID (numeric or GUID) of the application to get the info for.
    :return: the Python installation information from Connect.
    """
    with RSConnectClient(connect_server) as client:
        result = client.app_config(app_id)
        connect_server.handle_bad_response(result)
        return result


def do_bundle_deploy(remote_server: RemoteServer, app_id, name, title, title_is_default, bundle, env_vars):
    """
    Deploys the specified bundle.

    :param remote_server: the server information.
    :param app_id: the ID of the app to deploy, if this is a redeploy.
    :param name: the name for the deploy.
    :param title: the title for the deploy.
    :param title_is_default: a flag noting whether the title carries a defaulted value.
    :param bundle: the bundle to deploy.
    :param env_vars: list of NAME=VALUE pairs for the app environment
    :return: application information about the deploy.  This includes the ID of the
    task that may be queried for deployment progress.
    """
    if isinstance(remote_server, RSConnectServer):
        with RSConnectClient(remote_server, timeout=120) as client:
            result = client.deploy(app_id, name, title, title_is_default, bundle, env_vars)
            remote_server.handle_bad_response(result)
            return result
    else:
        contents = bundle.read()
        bundle_size = len(contents)
        bundle_hash = hashlib.md5(contents).hexdigest()

        with ShinyappsClient(remote_server, timeout=120) as client:
<<<<<<< HEAD
            prepare_deploy_result = client.prepare_deploy(
                app_id, name, title, title_is_default, bundle_size, bundle_hash, env_vars
            )

        upload_url = prepare_deploy_result["presigned_url"]
=======
            prepare_deploy_result = client.prepare_deploy(app_id, name, bundle_size, bundle_hash)

        upload_url = prepare_deploy_result.presigned_url
>>>>>>> e3b67a39
        parsed_upload_url = urlparse(upload_url)
        with S3Client(f"{parsed_upload_url.scheme}://{parsed_upload_url.netloc}", timeout=120) as client:
            upload_result = client.upload(
                upload_url,
<<<<<<< HEAD
                prepare_deploy_result["presigned_checksum"],
=======
                prepare_deploy_result.presigned_checksum,
>>>>>>> e3b67a39
                bundle_size,
                contents,
            )
            S3Server(upload_url).handle_bad_response(upload_result)

        with ShinyappsClient(remote_server, timeout=120) as client:
<<<<<<< HEAD
            client.do_deploy(prepare_deploy_result["id"], prepare_deploy_result["app_id"])

        webbrowser.open_new(prepare_deploy_result["app_url"])

        return {"app_url": prepare_deploy_result["app_url"], "app_id": prepare_deploy_result["id"], "app_guid": None}
=======
            client.do_deploy(prepare_deploy_result.bundle_id, prepare_deploy_result.app_id)

        webbrowser.open_new(prepare_deploy_result.app_url)

        return {
            "app_url": prepare_deploy_result.app_url,
            "app_id": prepare_deploy_result.app_id,
            "app_guid": None,
            "title": title,
        }
>>>>>>> e3b67a39


def emit_task_log(
    connect_server,
    app_id,
    task_id,
    log_callback,
    abort_func=lambda: False,
    timeout=None,
    poll_wait=0.5,
    raise_on_error=True,
):
    """
    Helper for spooling the deployment log for an app.

    :param connect_server: the Connect server information.
    :param app_id: the ID of the app that was deployed.
    :param task_id: the ID of the task that is tracking the deployment of the app..
    :param log_callback: the callback to use to write the log to.  If this is None
    (the default) the lines from the deployment log will be returned as a sequence.
    If a log callback is provided, then None will be returned for the log lines part
    of the return tuple.
    :param timeout: an optional timeout for the wait operation.
    :param poll_wait: how long to wait between polls of the task api for status/logs
    :param raise_on_error: whether to raise an exception when a task is failed, otherwise we
    return the task_result so we can record the exit code.
    :return: the ultimate URL where the deployed app may be accessed and the sequence
    of log lines.  The log lines value will be None if a log callback was provided.
    """
    with RSConnectClient(connect_server) as client:
        result = client.wait_for_task(task_id, log_callback, abort_func, timeout, poll_wait, raise_on_error)
        connect_server.handle_bad_response(result)
        app_config = client.app_config(app_id)
        connect_server.handle_bad_response(app_config)
        app_url = app_config.get("config_url")
        return (app_url, *result)


def retrieve_matching_apps(connect_server, filters=None, limit=None, mapping_function=None):
    """
    Retrieves all the app names that start with the given default name.  The main
    point for this function is that it handles all the necessary paging logic.

    If a mapping function is provided, it must be a callable that accepts 2
    arguments.  The first will be an `RSConnect` client, in the event extra calls
    per app are required.  The second will be the current app.  If the function
    returns None, then the app will be discarded and not appear in the result.

    :param connect_server: the Connect server information.
    :param filters: the filters to use for isolating the set of desired apps.
    :param limit: the maximum number of apps to retrieve.  If this is None,
    then all matching apps are returned.
    :param mapping_function: an optional function that may transform or filter
    each app to return to something the caller wants.
    :return: the list of existing names that start with the proposed one.
    """
    page_size = 100
    result = []
    search_filters = filters.copy() if filters else {}
    search_filters["count"] = min(limit, page_size) if limit else page_size
    total_returned = 0
    maximum = limit
    finished = False

    with RSConnectClient(connect_server) as client:
        while not finished:
            response = client.app_search(search_filters)
            connect_server.handle_bad_response(response)

            if not maximum:
                maximum = response["total"]
            else:
                maximum = min(maximum, response["total"])

            applications = response["applications"]
            returned = response["count"]
            delta = maximum - (total_returned + returned)
            # If more came back than we need, drop the rest.
            if delta < 0:
                applications = applications[: abs(delta)]
            total_returned = total_returned + len(applications)

            if mapping_function:
                applications = [mapping_function(client, app) for app in applications]
                # Now filter out the None values that represent the apps the
                # function told us to drop.
                applications = [app for app in applications if app is not None]

            result.extend(applications)

            if total_returned < maximum:
                search_filters = {
                    "start": total_returned,
                    "count": page_size,
                    "cont": response["continuation"],
                }
            else:
                finished = True

    return result


def override_title_search(connect_server, app_id, app_title):
    """
    Returns a list of abbreviated app data that contains apps with a title
    that matches the given one and/or the specific app noted by its ID.

    :param connect_server: the Connect server information.
    :param app_id: the ID of a specific app to look for, if any.
    :param app_title: the title to search for.
    :return: the list of matching apps, each trimmed to ID, name, title, mode
    URL and dashboard URL.
    """

    def map_app(app, config):
        """
        Creates the abbreviated data dictionary for the specified app and config
        information.

        :param app: the raw app data to start with.
        :param config: the configuration data to use.
        :return: the abbreviated app data dictionary.
        """
        return {
            "id": app["id"],
            "name": app["name"],
            "title": app["title"],
            "app_mode": AppModes.get_by_ordinal(app["app_mode"]).name(),
            "url": app["url"],
            "config_url": config["config_url"],
        }

    def mapping_filter(client, app):
        """
        Mapping/filter function for retrieving apps.  We only keep apps
        that have an app mode of static or Jupyter notebook.  The data
        for the apps we keep is an abbreviated subset.

        :param client: the client object to use for RStudio Connect calls.
        :param app: the current app from Connect.
        :return: the abbreviated data for the app or None.
        """
        # Only keep apps that match our app modes.
        app_mode = AppModes.get_by_ordinal(app["app_mode"])
        if app_mode not in (AppModes.STATIC, AppModes.JUPYTER_NOTEBOOK):
            return None

        config = client.app_config(app["id"])
        connect_server.handle_bad_response(config)

        return map_app(app, config)

    apps = retrieve_matching_apps(
        connect_server,
        filters={"filter": "min_role:editor", "search": app_title},
        mapping_function=mapping_filter,
        limit=5,
    )

    if app_id:
        found = next((app for app in apps if app["id"] == app_id), None)

        if not found:
            try:
                app = get_app_info(connect_server, app_id)
                mode = AppModes.get_by_ordinal(app["app_mode"])
                if mode in (AppModes.STATIC, AppModes.JUPYTER_NOTEBOOK):
                    apps.append(map_app(app, get_app_config(connect_server, app_id)))
            except RSConnectException:
                logger.debug('Error getting info for previous app_id "%s", skipping.', app_id)

    return apps


def find_unique_name(connect_server, name):
    """
    Poll through existing apps to see if anything with a similar name exists.
    If so, start appending numbers until a unique name is found.

    :param connect_server: the Connect server information.
    :param name: the default name for an app.
    :return: the name, potentially with a suffixed number to guarantee uniqueness.
    """
    existing_names = retrieve_matching_apps(
        connect_server,
        filters={"search": name},
        mapping_function=lambda client, app: app["name"],
    )

    if name in existing_names:
        suffix = 1
        test = "%s%d" % (name, suffix)
        while test in existing_names:
            suffix = suffix + 1
            test = "%s%d" % (name, suffix)
        name = test

    return name


def _to_server_check_list(url):
    """
    Build a list of servers to check from the given one.  If the specified server
    appears not to have a scheme, then we'll provide https and http variants to test.

    :param url: the server URL text to start with.
    :return: a list of server strings to test.
    """
    # urlparse will end up with an empty netloc in this case.
    if "//" not in url:
        items = ["https://%s", "http://%s"]
    # urlparse would parse this correctly and end up with an empty scheme.
    elif url.startswith("//"):
        items = ["https:%s", "http:%s"]
    else:
        items = ["%s"]

    return [item % url for item in items]


def _default_title(file_name):
    """
    Produce a default content title from the given file path.  The result is
    guaranteed to be between 3 and 1024 characters long, as required by RStudio
    Connect.

    :param file_name: the name from which the title will be derived.
    :return: the derived title.
    """
    # Make sure we have enough of a path to derive text from.
    file_name = abspath(file_name)
    # noinspection PyTypeChecker
    return basename(file_name).rsplit(".", 1)[0][:1024].rjust(3, "0")<|MERGE_RESOLUTION|>--- conflicted
+++ resolved
@@ -1,37 +1,18 @@
 """
 RStudio Connect API client and utility functions
 """
-<<<<<<< HEAD
-=======
-import abc
-import base64
-import calendar
-import datetime
-import hashlib
-import hmac
-
->>>>>>> e3b67a39
 from os.path import abspath, basename
 import time
-import typing
-import webbrowser
 from typing import IO, Callable
 from _ssl import SSLError
-from urllib import parse
-from urllib.parse import urlparse
-
-import click
-
 import re
 from warnings import warn
 from six import text_type
 import gc
-from .bundle import fake_module_file_from_directory
 import base64
 import datetime
 import hashlib
 import hmac
-import time
 import typing
 import webbrowser
 from _ssl import SSLError
@@ -39,12 +20,12 @@
 from urllib.parse import urlparse
 import click
 
-
 from .http_support import HTTPResponse, HTTPServer, append_to_path, CookieJar
 from .log import logger, connect_logger, cls_logged, console_logger
 from .models import AppModes
 from .metadata import ServerStore, AppStore
 from .exception import RSConnectException
+from .bundle import _default_title, fake_module_file_from_directory
 
 
 class AbstractRemoteServer:
@@ -71,14 +52,6 @@
             # also catches all error conditions which we will report as "not running Connect".
             else:
                 if response.json_data and "error" in response.json_data and response.json_data["error"] is not None:
-<<<<<<< HEAD
-                    error = "%s reported an error: %s" % (self.remote_name, response.json_data["error"])
-                    raise RSConnectException(error)
-                if response.status < 200 or response.status > 299:
-                    raise RSConnectException(
-                        "Received an unexpected response from %s: %s %s"
-                        % (self.remote_name, response.status, response.reason)
-=======
                     error = "%s reported an error (calling %s): %s" % (
                         self.remote_name,
                         response.full_uri,
@@ -89,7 +62,6 @@
                     raise RSConnectException(
                         "Received an unexpected response from %s (calling %s): %s %s"
                         % (self.remote_name, response.full_uri, response.status, response.reason)
->>>>>>> e3b67a39
                     )
 
 
@@ -352,135 +324,6 @@
         return new_last_status
 
 
-class S3Client(HTTPServer):
-    def upload(self, path, presigned_checksum, bundle_size, contents):
-        headers = {
-            "content-type": "application/x-tar",
-            "content-length": str(bundle_size),
-            "content-md5": presigned_checksum,
-        }
-        return self.put(path, headers=headers, body=contents, decode_response=False)
-
-
-class ShinyappsClient(HTTPServer):
-    def __init__(self, shinyapps_server: ShinyappsServer, timeout: int = 30):
-        self._token = shinyapps_server.token
-        self._key = base64.b64decode(shinyapps_server.secret)
-        self._server = shinyapps_server
-        super().__init__(shinyapps_server.url, timeout=timeout)
-
-    def _get_canonical_request(self, method, path, timestamp, content_hash):
-        return "\n".join([method, path, timestamp, content_hash])
-
-    def _get_canonical_request_signature(self, request):
-        result = hmac.new(self._key, request.encode(), hashlib.sha256).hexdigest()
-        return base64.b64encode(result.encode()).decode()
-
-    def get_extra_headers(self, url, method, body):
-        canonical_request_method = method.upper()
-        canonical_request_path = parse.urlparse(url).path
-        canonical_request_date = datetime.datetime.utcnow().strftime("%a, %d %b %Y %H:%M:%S GMT")
-
-        # get request checksum
-        md5 = hashlib.md5()
-        body = body or b""
-        body_bytes = body if isinstance(body, bytes) else body.encode()
-        md5.update(body_bytes)
-        canonical_request_checksum = md5.hexdigest()
-
-        canonical_request = self._get_canonical_request(
-            canonical_request_method, canonical_request_path, canonical_request_date, canonical_request_checksum
-        )
-
-        signature = self._get_canonical_request_signature(canonical_request)
-
-        return {
-            "X-Auth-Token": "{0}".format(self._token),
-            "X-Auth-Signature": "{0}; version=1".format(signature),
-            "Date": canonical_request_date,
-            "X-Content-Checksum": canonical_request_checksum,
-        }
-
-    def create_application(self, account_id, application_name):
-        application_data = {
-            "account": account_id,
-            "name": application_name,
-            "template": "shiny",
-        }
-        return self.post("/v1/applications/", body=application_data)
-
-    def get_accounts(self):
-        return self.get("/v1/accounts/")
-
-    def create_bundle(self, application_id: int, content_type: str, content_length: int, checksum: str):
-        bundle_data = {
-            "application": application_id,
-            "content_type": content_type,
-            "content_length": content_length,
-            "checksum": checksum,
-        }
-        return self.post("/v1/bundles", body=bundle_data)
-
-    def set_bundle_status(self, bundle_id, bundle_status):
-        return self.post(f"/v1/bundles/{bundle_id}/status", body={"status": bundle_status})
-
-    def deploy_application(self, bundle_id, app_id):
-        return self.post(f"/v1/applications/{app_id}/deploy", body={"bundle": bundle_id, "rebuild": False})
-
-    def get_task(self, task_id):
-        return self.get(f"/v1/tasks/{task_id}", query_params={"legacy": "true"})
-
-    def get_current_user(self):
-        return self.get("/v1/users/me")
-
-    def wait_until_task_is_successful(self, task_id, timeout=60):
-        counter = 1
-        status = None
-
-        while counter < timeout and status not in ["success", "failed", "error"]:
-            task = self.get_task(task_id)
-            self._server.handle_bad_response(task)
-            status = task.json_data["status"]
-            description = task.json_data["description"]
-
-            click.secho(f"Waiting: {status} - {description}")
-
-            if status == "success":
-                break
-
-            time.sleep(2)
-            counter += 1
-        click.secho(f"Task done: {description}")
-
-    def prepare_deploy(self, app_id, app_name, app_title, title_is_default, bundle_size, bundle_hash, env_vars=None):
-        accounts = self.get_accounts()
-        self._server.handle_bad_response(accounts)
-        account = next(
-            filter(lambda account: account["name"] == self._server.account_name, accounts.json_data["accounts"]), None
-        )
-        # TODO: also check this during `add` command
-        if account is None:
-            raise RSConnectException(
-                "No account found by name : %s for given user credential" % self._server.account_name
-            )
-
-        application = self.create_application(account["id"], app_name)
-        self._server.handle_bad_response(application)
-
-        bundle = self.create_bundle(application.json_data["id"], "application/x-tar", bundle_size, bundle_hash)
-        self._server.handle_bad_response(bundle)
-
-        return {"app_id": application.json_data["id"], "app_url": application.json_data["url"], **bundle.json_data}
-
-    def do_deploy(self, bundle_id, app_id):
-        bundle_status_response = self.set_bundle_status(bundle_id, "ready")
-        self._server.handle_bad_response(bundle_status_response)
-
-        deploy_task = self.deploy_application(bundle_id, app_id)
-        self._server.handle_bad_response(deploy_task)
-        self.wait_until_task_is_successful(deploy_task.json_data["id"])
-
-
 class RSConnectExecutor:
     def __init__(
         self,
@@ -499,7 +342,7 @@
     ) -> None:
         self.reset()
         self._d = kwargs
-        self.setup_remote_server(name, url or kwargs.get("server"), api_key, insecure, cacert, ca_data)
+        self.setup_connect_server(name, url or kwargs.get("server"), api_key, insecure, cacert, ca_data)
         self.setup_client(cookies, timeout)
         self.logger = logger
 
@@ -515,7 +358,7 @@
 
     def reset(self):
         self._d = None
-        self.remote_server = None
+        self.connect_server = None
         self.client = None
         self.logger = None
         gc.collect()
@@ -526,7 +369,7 @@
         gc.collect()
         return self
 
-    def setup_remote_server(
+    def setup_connect_server(
         self,
         name: str = None,
         url: str = None,
@@ -548,7 +391,6 @@
             ca_data = text_type(cacert.read())
 
         server_data = ServerStore().resolve(name, url, api_key, insecure, ca_data)
-<<<<<<< HEAD
         if server_data.api_key:
             self.connect_server = RSConnectServer(
                 server_data.url, server_data.api_key, server_data.insecure, server_data.ca_data
@@ -565,23 +407,6 @@
             self.client = ShinyappsClient(self.connect_server, timeout)
         else:
             raise RSConnectException("Unable to infer Connect client.")
-=======
-
-        if server_data.api_key is not None:
-            self.remote_server = RSConnectServer(
-                server_data.url, server_data.api_key, server_data.insecure, server_data.ca_data
-            )
-        else:
-            self.remote_server = ShinyappsServer(
-                server_data.url, server_data.account, server_data.token, server_data.secret
-            )
-
-    def setup_client(self, cookies=None, timeout=30, **kwargs):
-        if isinstance(self.remote_server, RSConnectServer):
-            self.client = RSConnectClient(self.remote_server, cookies, timeout)
-        else:
-            self.client = ShinyappsClient(self.remote_server)
->>>>>>> e3b67a39
 
     @property
     def state(self):
@@ -602,7 +427,6 @@
         insecure: bool = False,
         cacert: IO = None,
         api_key_is_required: bool = False,
-<<<<<<< HEAD
         account_name: str = None,
         token: str = None,
         secret: str = None,
@@ -624,10 +448,6 @@
         insecure: bool = False,
         cacert: IO = None,
         api_key_is_required: bool = False,
-=======
-        token: str = None,
-        secret: str = None,
->>>>>>> e3b67a39
         **kwargs
     ):
         """
@@ -643,56 +463,36 @@
         :param token: The shinyapps.io authentication token.
         :param secret: The shinyapps.io authentication secret.
         """
-<<<<<<< HEAD
         url = url or self.connect_server.url
         api_key = api_key or self.connect_server.api_key
         insecure = insecure or self.connect_server.insecure
         api_key_is_required = api_key_is_required or self.get("api_key_is_required", **kwargs)
 
-=======
-        url = url or self.remote_server.url
         ca_data = None
->>>>>>> e3b67a39
         if cacert:
             ca_data = text_type(cacert.read())
-        if isinstance(self.remote_server, RSConnectServer):
-            api_key = api_key or self.remote_server.api_key
-            insecure = insecure or self.remote_server.insecure
+        if isinstance(self.connect_server, RSConnectServer):
+            api_key = api_key or self.connect_server.api_key
+            insecure = insecure or self.connect_server.insecure
             if not ca_data:
-                ca_data = self.remote_server.ca_data
+                ca_data = self.connect_server.ca_data
         else:
-            token = token or self.remote_server.token
-            secret = secret or self.remote_server.secret
+            token = token or self.connect_server.token
+            secret = secret or self.connect_server.secret
 
         api_key_is_required = api_key_is_required or self.get("api_key_is_required", **kwargs)
-        server_store = ServerStore()
 
         if name and url:
             raise RSConnectException("You must specify only one of -n/--name or -s/--server, not both")
         if not name and not url:
             raise RSConnectException("You must specify one of -n/--name or -s/--server.")
 
-<<<<<<< HEAD
         server_data = ServerStore().resolve(name, url, api_key, insecure, ca_data)
         connect_server = RSConnectServer(url, None, insecure, ca_data)
 
         # If our info came from the command line, make sure the URL really works.
         if not server_data.from_store:
             self.server_settings
-=======
-        server_data = server_store.resolve(name, url, api_key, insecure, ca_data)
-
-        # This can happen if the user specifies neither --name or --server and there's not
-        # a single default to go with.
-        if not server_data.url:
-            raise RSConnectException("You must specify one of -n/--name or -s/--server.")
-
-        connect_server = RSConnectServer(server_data.url, None, insecure, ca_data)
-
-        # If our info came from the command line, make sure the URL really works.
-        if not server_data.from_store:
-            self.server_settings()
->>>>>>> e3b67a39
 
         connect_server.api_key = api_key
 
@@ -703,17 +503,10 @@
 
         # If our info came from the command line, make sure the key really works.
         if not server_data.from_store:
-<<<<<<< HEAD
             _ = self.verify_api_key(connect_server)
 
         self.connect_server = connect_server
         self.client = RSConnectClient(self.connect_server)
-=======
-            _ = self.verify_api_key()
-
-        self.remote_server = connect_server
-        self.client = RSConnectClient(self.remote_server)
->>>>>>> e3b67a39
 
         return self
 
@@ -752,7 +545,7 @@
         d = self.state
         d["title_is_default"] = not bool(title)
         d["title"] = title or _default_title(path)
-        force_unique_name = app_id is None and isinstance(self.remote_server, RSConnectServer)
+        force_unique_name = app_id is None and isinstance(self.connect_server, RSConnectServer)
         d["deployment_name"] = self.make_deployment_name(d["title"], force_unique_name)
 
         try:
@@ -784,7 +577,7 @@
         by default.
         """
         # TODO (mslynch): check shinyapps capabilities?
-        if isinstance(self.remote_server, ShinyappsServer):
+        if isinstance(self.connect_server, ShinyappsServer):
             return self
 
         details = self.server_details
@@ -816,7 +609,7 @@
         bundle = bundle or self.get("bundle")
         env_vars = env_vars or self.get("env_vars")
 
-        if isinstance(self.remote_server, RSConnectServer):
+        if isinstance(self.connect_server, RSConnectServer):
             result = self.client.deploy(
                 app_id,
                 deployment_name,
@@ -825,7 +618,7 @@
                 bundle,
                 env_vars,
             )
-            self.remote_server.handle_bad_response(result)
+            self.connect_server.handle_bad_response(result)
             self.state["deployed_info"] = result
             return self
         else:
@@ -887,15 +680,15 @@
         :param raise_on_error: whether to raise an exception when a task is failed, otherwise we
         return the task_result so we can record the exit code.
         """
-        if isinstance(self.remote_server, RSConnectServer):
+        if isinstance(self.connect_server, RSConnectServer):
             app_id = app_id or self.state["deployed_info"]["app_id"]
             task_id = task_id or self.state["deployed_info"]["task_id"]
             log_lines, _ = self.client.wait_for_task(
                 task_id, log_callback.info, abort_func, timeout, poll_wait, raise_on_error
             )
-            self.remote_server.handle_bad_response(log_lines)
+            self.connect_server.handle_bad_response(log_lines)
             app_config = self.client.app_config(app_id)
-            self.remote_server.handle_bad_response(app_config)
+            self.connect_server.handle_bad_response(app_config)
             app_dashboard_url = app_config.get("config_url")
             log_callback.info("Deployment completed successfully.")
             log_callback.info("\t Dashboard content URL: %s", app_dashboard_url)
@@ -916,7 +709,7 @@
         deployed_info = self.get("deployed_info", *args, **kwargs)
 
         app_store.set(
-            self.remote_server.url,
+            self.connect_server.url,
             abspath(path),
             deployed_info["app_url"],
             deployed_info["app_id"],
@@ -952,16 +745,16 @@
             if app_id is None:
                 # Possible redeployment - check for saved metadata.
                 # Use the saved app information unless overridden by the user.
-                app_id, existing_app_mode = app_store.resolve(self.remote_server.url, app_id, app_mode)
+                app_id, existing_app_mode = app_store.resolve(self.connect_server.url, app_id, app_mode)
                 logger.debug("Using app mode from app %s: %s" % (app_id, app_mode))
             elif app_id is not None:
                 # Don't read app metadata if app-id is specified. Instead, we need
                 # to get this from the remote.
-                if isinstance(self.remote_server, RSConnectServer):
-                    app = get_app_info(self.remote_server, app_id)
+                if isinstance(self.connect_server, RSConnectServer):
+                    app = get_app_info(self.connect_server, app_id)
                     existing_app_mode = AppModes.get_by_ordinal(app.get("app_mode", 0), True)
                 else:
-                    app = get_shinyapp_info(self.remote_server, app_id)
+                    app = get_shinyapp_info(self.connect_server, app_id)
                     existing_app_mode = AppModes.get_by_cloud_name(app.json_data["mode"])
             if existing_app_mode and app_mode != existing_app_mode:
                 msg = (
@@ -979,7 +772,7 @@
     def server_settings(self):
         try:
             result = self.client.server_settings()
-            self.remote_server.handle_bad_response(result)
+            self.connect_server.handle_bad_response(result)
         except SSLError as ssl_error:
             raise RSConnectException("There is an SSL/TLS configuration problem: %s" % ssl_error)
         return result
@@ -1004,7 +797,7 @@
     @property
     def api_username(self):
         result = self.client.me()
-        self.remote_server.handle_bad_response(result)
+        self.connect_server.handle_bad_response(result)
         return result["username"]
 
     @property
@@ -1016,7 +809,7 @@
         :return: the Python installation information from Connect.
         """
         result = self.client.python_settings()
-        self.remote_server.handle_bad_response(result)
+        self.connect_server.handle_bad_response(result)
         return result
 
     @property
@@ -1076,7 +869,7 @@
 
         # Now, make sure it's unique, if needed.
         if force_unique:
-            name = find_unique_name(self.remote_server, name)
+            name = find_unique_name(self.connect_server, name)
 
         return name
 
@@ -1268,11 +1061,6 @@
     """
     warn("This method has been moved and will be deprecated.", DeprecationWarning, stacklevel=2)
     with RSConnectClient(connect_server) as client:
-
-<<<<<<< HEAD
-=======
-    with RSConnectClient(connect_server) as client:
->>>>>>> e3b67a39
         result = client.me()
         if isinstance(result, HTTPResponse):
             if result.json_data and "code" in result.json_data and result.json_data["code"] == 30:
@@ -1291,11 +1079,6 @@
     """
     warn("This method has been moved and will be deprecated.", DeprecationWarning, stacklevel=2)
     with RSConnectClient(connect_server) as client:
-
-<<<<<<< HEAD
-=======
-    with RSConnectClient(connect_server) as client:
->>>>>>> e3b67a39
         result = client.python_settings()
         connect_server.handle_bad_response(result)
         return result
@@ -1337,11 +1120,11 @@
         return result
 
 
-def do_bundle_deploy(remote_server: RemoteServer, app_id, name, title, title_is_default, bundle, env_vars):
+def do_bundle_deploy(connect_server: RemoteServer, app_id, name, title, title_is_default, bundle, env_vars):
     """
     Deploys the specified bundle.
 
-    :param remote_server: the server information.
+    :param connect_server: the server information.
     :param app_id: the ID of the app to deploy, if this is a redeploy.
     :param name: the name for the deploy.
     :param title: the title for the deploy.
@@ -1351,50 +1134,31 @@
     :return: application information about the deploy.  This includes the ID of the
     task that may be queried for deployment progress.
     """
-    if isinstance(remote_server, RSConnectServer):
-        with RSConnectClient(remote_server, timeout=120) as client:
+    if isinstance(connect_server, RSConnectServer):
+        with RSConnectClient(connect_server, timeout=120) as client:
             result = client.deploy(app_id, name, title, title_is_default, bundle, env_vars)
-            remote_server.handle_bad_response(result)
+            connect_server.handle_bad_response(result)
             return result
     else:
         contents = bundle.read()
         bundle_size = len(contents)
         bundle_hash = hashlib.md5(contents).hexdigest()
 
-        with ShinyappsClient(remote_server, timeout=120) as client:
-<<<<<<< HEAD
-            prepare_deploy_result = client.prepare_deploy(
-                app_id, name, title, title_is_default, bundle_size, bundle_hash, env_vars
-            )
-
-        upload_url = prepare_deploy_result["presigned_url"]
-=======
+        with ShinyappsClient(connect_server, timeout=120) as client:
             prepare_deploy_result = client.prepare_deploy(app_id, name, bundle_size, bundle_hash)
 
         upload_url = prepare_deploy_result.presigned_url
->>>>>>> e3b67a39
         parsed_upload_url = urlparse(upload_url)
         with S3Client(f"{parsed_upload_url.scheme}://{parsed_upload_url.netloc}", timeout=120) as client:
             upload_result = client.upload(
                 upload_url,
-<<<<<<< HEAD
-                prepare_deploy_result["presigned_checksum"],
-=======
                 prepare_deploy_result.presigned_checksum,
->>>>>>> e3b67a39
                 bundle_size,
                 contents,
             )
             S3Server(upload_url).handle_bad_response(upload_result)
 
-        with ShinyappsClient(remote_server, timeout=120) as client:
-<<<<<<< HEAD
-            client.do_deploy(prepare_deploy_result["id"], prepare_deploy_result["app_id"])
-
-        webbrowser.open_new(prepare_deploy_result["app_url"])
-
-        return {"app_url": prepare_deploy_result["app_url"], "app_id": prepare_deploy_result["id"], "app_guid": None}
-=======
+        with ShinyappsClient(connect_server, timeout=120) as client:
             client.do_deploy(prepare_deploy_result.bundle_id, prepare_deploy_result.app_id)
 
         webbrowser.open_new(prepare_deploy_result.app_url)
@@ -1405,7 +1169,6 @@
             "app_guid": None,
             "title": title,
         }
->>>>>>> e3b67a39
 
 
 def emit_task_log(
