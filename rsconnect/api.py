--- conflicted
+++ resolved
@@ -645,7 +645,6 @@
         :param raise_on_error: whether to raise an exception when a task is failed, otherwise we
         return the task_result so we can record the exit code.
         """
-<<<<<<< HEAD
         if isinstance(self.remote_server, RSConnectServer):
             app_id = app_id or self.state["deployed_info"]["app_id"]
             task_id = task_id or self.state["deployed_info"]["task_id"]
@@ -657,24 +656,8 @@
             self.remote_server.handle_bad_response(app_config)
             app_dashboard_url = app_config.get("config_url")
             log_callback.info("Deployment completed successfully.")
-            log_callback.info("\t Dashboard content URL: ")
-            log_callback.debug(app_dashboard_url)
-            log_callback.info("\t Direct content URL: ")
-            log_callback.debug(self.state["deployed_info"]["app_url"])
-=======
-        app_id = app_id or self.state["deployed_info"]["app_id"]
-        task_id = task_id or self.state["deployed_info"]["task_id"]
-        log_lines, _ = self.client.wait_for_task(
-            task_id, log_callback.info, abort_func, timeout, poll_wait, raise_on_error
-        )
-        self.connect_server.handle_bad_response(log_lines)
-        app_config = self.client.app_config(app_id)
-        self.connect_server.handle_bad_response(app_config)
-        app_dashboard_url = app_config.get("config_url")
-        log_callback.info("Deployment completed successfully.")
-        log_callback.info("\t Dashboard content URL: %s", app_dashboard_url)
-        log_callback.info("\t Direct content URL: %s", self.state["deployed_info"]["app_url"])
->>>>>>> b535f11c
+            log_callback.info("\t Dashboard content URL: %s", app_dashboard_url)
+            log_callback.info("\t Direct content URL: %s", self.state["deployed_info"]["app_url"])
 
         return self
 
