# Changelog
All notable changes to this project will be documented in this file.

The format is based on [Keep a Changelog](https://keepachangelog.com/en/1.0.0/),
and this project adheres to [Semantic Versioning](https://semver.org/spec/v2.0.0.html).

## [Unreleased]

<<<<<<< HEAD
- When running rsconnect bootstrap, you can now specify the jwt secret using the CONNECT_BOOTSTRAP_SECRETKEY environment variable. 
=======
### Changed

- Update pip_freeze to use `pip freeze` since Connect filters for valid package paths in the backend and it no longer depends on the undocumented behavior of `pip list --format=freeze`. This reverts the change made in 1.5.2.

- Renamed the deploy_html `excludes` flag to `exclude` for consistency with other deploy commands.
>>>>>>> 4bdb37cd

## [1.12.1] - 2022-11-07

### Changed
- Updated actions.py to reuse code in main, minus the CLI parts. As a result deploy_jupyter_notebook and deploy_by_manifest had their return signatures changed. They now return None.

## [1.12.0] - 2022-10-26

### Added
- You can now use the new rsconnect bootstrap command to programmatically provision an initial administrator api key on a fresh Connect instance. This requires RStudio Connect release 2022.10.0 or later and Python version >= 3.6. 

## [1.11.0] - 2022-10-12

### Added
- Add support for deployment on RStudio Cloud

### Changed
- rsconnect-python will now issue warnings if it detects environmental variables that overlap with stored credentials

## [1.10.0] - 2022-07-27

### Added
- You can now deploy Shiny for Python applications with `deploy shiny`
- In addition to deploying to Connect, you can now deploy to shinyapps.io with `deploy shiny` or `deploy manifest`
- The `add` option now supports shinyapps.io credentials.

## [1.9.0] - 2022-07-06
### Added

- You can now deploy Quarto documents in addition to Quarto projects. This
  requires RStudio Connect release 2021.08.0 or later. Use `rsconnect deploy
  quarto` to deploy, or `rsconnect write-manifest quarto` to create a manifest
  file.

### Changed

- As a prelude to setting and documenting rsconnect-python APIs, various functions in `actions` have been moved to `bundle`, or replaced with RSConnectExecutor. The moved functions now include a deprecation warning, and will be fully deprecated in a future release. 

## [1.8.1] - 2022-05-31

### Changed

Corrected changelog heading.

## [1.8.0] - 2022-05-31

### Added

- You can now set environment variables for the deployed content with the `-E` option.
  These will be passed to RStudio Connect during the deployment process,
  so they are available in your code whenever it runs within RStudio Connect.
  Requires RStudio Connect version 1.8.6 or later.

- You can now deploy Quarto projects. This requires RStudio Connect release
  2021.08.0 or later. Use `rsconnect deploy quarto` to deploy, or `rsconnect
  write-manifest quarto` to create a manifest file.

- An `image` command line option has been added to the `write-manifest` and
  `deploy` commands to specify the target image to be used on the RStudio Connect 
  server during content execution. This is only supported for the `api`, `bokeh`, `dash`, 
  `fastapi`, `notebook`, `quarto` and `streamlit` sub-commands. It is only 
  applicable if the RStudio Connect server is configured to use off-host execution.

- You can now deploy static content such as html and its associated assets with 
  `rsconnect deploy html`.

## [1.7.1] - 2022-02-15

### Added

- Publish supported python versions announcement.

## [1.7.0] - 2022-02-11

### Added

- Adds `rsconnect content` subcommands for interacting with RStudio Connect's `/v1/content`
  REST API. This allows users to search, download, and (re)build content. Users should
  note that the `rsconnect content build` subcommand requires RStudio Connect release 2021.11.1
  or later.

### Changed

- Support for Python 2.7 has been removed in this release.

## [1.6.0] - 2021-08-30

### Added

- You can now deploy FastAPI applications. This requires RStudio Connect release 2021.08.0
  or later. Use `rsconnect deploy fastapi` to deploy, or `rsconnect write-manifest fastapi`
  to create a manifest file.
- In addition to FastAPI, you can also deploy Quart, Sanic, and Falcon ASGI applications.

### Changed

- rsconnect-python will now issue a warning during deployment if there isn't a requirements.txt
  file in the deployment directory. Using a requirements file ensures consistency in the
  environment that will be created by the RStudio Connect server during deployment. This helps avoid
  unnecessary package installations and issues that can occur if rsconnect-python falls back
  to inferring packages from the local Python environment.

## [1.5.4] - 2021-07-29

### Added

- If an entrypoint is not specified with `--entrypoint`, rsconnect-python will attempt
  to choose an entrypoint file. It looks for common names (`app.py`, `application.py`,
  `main.py`, `api.py`). If there is a single python source file in the directory,
  that will be used as the entrypoint.
  rsconnect-python does not inspect the file contents to identify the object name, which must be
  one of the default names that Connect expects (`app`, `application`, `create_app`, or `make_app`).

- Ability to hide code cells when rendering Jupyter notebooks.

After setting up Connect (>=1.9.0) and rsconnect-python, the user can render a Jupyter notebook without its corresponding code cells by passing the ' hide-all-input' flag through the rsconnect cli:

```
rsconnect deploy notebook \
    --server https://connect.example.org:3939 \
    --api-key my-api-key \
    --hide-all-input \
    mynotebook.ipynb
```

To selectively hide the input of cells, the user can add a tag call 'hide_input' to the cell, then pass the ' hide-tagged-input' flag through the rsconnect cli:

```
rsconnect deploy notebook \
    --server https://connect.example.org:3939 \
    --api-key my-api-key \
    --hide-tagged-input \
    mynotebook.ipynb
```

## [1.5.3] - 2021-05-06

### Added
- Support for generating md5 file upload checksums, even if Python's `hashlib`
  was configured for FIPS mode. The fallback uses the `usedforsecurity` option which is
  available in Python 3.9 and later.


## [1.5.2] - 2021-04-02

### Added
- support for HTTPS_PROXY

### Changed
- Environments are now introspected with `pip list --format=freeze` instead of `pip freeze`,
  since the latter injects nonexistent paths into the requirements file when run in a conda environment.
  This issue started occurring when pip 20.1 added support for PEP 610 metadata.
- Conda environments contain Conda-only versions of setuptools, which are now filtered out from requirements.txt for non-Conda environments.

## [1.5.1] - 2020-11-02

### Fixed
- Python 2 encoding error when using rsconnect-jupyter to publish a notebook containing binary data.
- Preserve more details when raising exceptions.

## [1.5.0] - 2020-07-10

### Added
- support for deploying Streamlit and Bokeh applications
- improved handling of HTTP timeouts
- CI verification on macos with python3.8
- trigger [rsconnect-jupyter](https://github.com/rstudio/rsconnect-jupyter) workflow on
  successful pushes to main branch

### Changed
- default exclusion list to include common virtual environment directory names (`env`,
  `venv`, `.env`, and `.venv`)
- environment internally represented as data class instead of dict
- replace all internal "compatibility mode" references with "conda mode"
- CI moved to GitHub Actions

### Removed
- generation and publishing of `sdist` artifact

### Fixed
- explicitly set the `--to-html` option to `nbconvert` when publishing a static notebook,
  as required by the latest version of `nbconvert`


## [1.4.5] - 2020-04-10

### Changed
- provide clearer feedback when errors happen while building bundles from a manifest
- pin required versions of the `click` and `six` libraries that we use
- help text touch up

### Fixed
- output alignment under Python 2


## [1.4.4] - 2020-04-02

### Changed
- converted a traceback to a more appropriate message
- updated `CookieJar` class to support marshalling/un-marshalling
  to/from a dictionary

### Fixed
- an issue with cookie jar continuity across connections


## [1.4.3] - 2020-04-01

### Changed
- being more distinguishing between a server that's not running Connect and a credentials
  problem


## [1.4.2] - 2020-03-27

### Added
- more helpful feedback when a "requested object does not exist" error is returned by
  Connect

### Changed
- be more distinguishing between a server that's not running Connect and a credentials
  problem

### Fixed
- an issue where cookie header size could grow inappropriately (#107)
- corrected the instructions to enable auto-completion


## [1.4.1] - 2020-03-26

### Fixed
- sticky sessions so we will track deploys correctly when RStudio Connect is in an
  HA/clustered environment


## [1.4.0] - 2020-03-16

### Added
- functions in `actions` that provide the same functionality as the CLI

### Changed
- command line handling of options is more consistent across all commands
- `test` command replaced with a more broadly functional `details` command
- errors handled much more consistently and are more informative
- CLI output is more clean
- overall code has been refactored and improved for clarity, testability and stability
- all CLI help has been improved for consistency, correctness and completeness
- many documentation improvements in content and appearance


## [1.3.0] - 2020-01-07

### Added
- first release


[Unreleased]: https://github.com/rstudio/rsconnect-python/compare/1.5.0...HEAD
[1.5.0]: https://github.com/rstudio/rsconnect-python/compare/1.4.5...1.5.0
[1.4.5]: https://github.com/rstudio/rsconnect-python/compare/1.4.4...1.4.5
[1.4.4]: https://github.com/rstudio/rsconnect-python/compare/1.4.3...1.4.4
[1.4.3]: https://github.com/rstudio/rsconnect-python/compare/1.4.2...1.4.3
[1.4.2]: https://github.com/rstudio/rsconnect-python/compare/1.4.1...1.4.2
[1.4.1]: https://github.com/rstudio/rsconnect-python/compare/1.4.0...1.4.1
[1.4.0]: https://github.com/rstudio/rsconnect-python/compare/1.3.0...1.4.0
[1.3.0]: https://github.com/rstudio/rsconnect-python/releases/tag/1.3.0<|MERGE_RESOLUTION|>--- conflicted
+++ resolved
@@ -4,17 +4,15 @@
 The format is based on [Keep a Changelog](https://keepachangelog.com/en/1.0.0/),
 and this project adheres to [Semantic Versioning](https://semver.org/spec/v2.0.0.html).
 
-## [Unreleased]
-
-<<<<<<< HEAD
+## [1.13.0] - 2022-12-02
+
+### Added
 - When running rsconnect bootstrap, you can now specify the jwt secret using the CONNECT_BOOTSTRAP_SECRETKEY environment variable. 
-=======
-### Changed
-
+
+### Changed
 - Update pip_freeze to use `pip freeze` since Connect filters for valid package paths in the backend and it no longer depends on the undocumented behavior of `pip list --format=freeze`. This reverts the change made in 1.5.2.
 
 - Renamed the deploy_html `excludes` flag to `exclude` for consistency with other deploy commands.
->>>>>>> 4bdb37cd
 
 ## [1.12.1] - 2022-11-07
 
