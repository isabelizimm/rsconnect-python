import os
from os.path import join

from unittest import TestCase
from click.testing import CliRunner

from .utils import (
    apply_common_args,
    optional_ca_data,
    optional_target,
    get_dir,
    get_manifest_path,
    get_api_path,
    require_api_key,
    require_connect,
)
from rsconnect.exception import RSConnectException
from rsconnect.main import cli, _validate_deploy_to_args, server_store
from rsconnect import VERSION


class TestMain(TestCase):
    def test_validate_deploy_to_args(self):
        server_store.set("fake", "connect", "http://example.com", None)

        try:
            with self.assertRaises(RSConnectException):
                _validate_deploy_to_args("name", "url", None, False, None)

            with self.assertRaises(RSConnectException):
                _validate_deploy_to_args(None, None, None, False, None)

            with self.assertRaises(RSConnectException):
                _validate_deploy_to_args("fake", None, None, False, None)
        finally:
            server_store.remove_by_name("fake")

    def require_connect(self):
        connect_server = os.environ.get("CONNECT_SERVER", None)
        if connect_server is None:
            self.skipTest("Set CONNECT_SERVER to test this function.")
        return connect_server

    def require_api_key(self):
        connect_api_key = os.environ.get("CONNECT_API_KEY", None)
        if connect_api_key is None:
            self.skipTest("Set CONNECT_API_KEY to test this function.")
        return connect_api_key

    @staticmethod
    def optional_target(default):
        return os.environ.get("CONNECT_DEPLOY_TARGET", default)

    @staticmethod
    def optional_ca_data(default=None):
        # noinspection SpellCheckingInspection
        return os.environ.get("CONNECT_CADATA_FILE", default)

    # noinspection SpellCheckingInspection
    def create_deploy_args(self, deploy_command, target):
        connect_server = require_connect(self)
        api_key = require_api_key(self)
        cadata_file = optional_ca_data(None)
        args = ["deploy", deploy_command]
        apply_common_args(args, server=connect_server, key=api_key, cacert=cadata_file)
        args.append(target)
        return args

    def test_version(self):
        runner = CliRunner()
        result = runner.invoke(cli, ["version"])
        self.assertEqual(result.exit_code, 0, result.output)
        self.assertIn(VERSION, result.output)

    def test_ping(self):
        connect_server = self.require_connect()
        runner = CliRunner()
        result = runner.invoke(cli, ["details", "-s", connect_server])
        self.assertEqual(result.exit_code, 0, result.output)
        self.assertIn("OK", result.output)

    def test_ping_api_key(self):
        connect_server = require_connect(self)
        api_key = require_api_key(self)
        runner = CliRunner()
        args = ["details"]
        apply_common_args(args, server=connect_server, key=api_key)
        result = runner.invoke(cli, args)
        self.assertEqual(result.exit_code, 0, result.output)
        self.assertIn("OK", result.output)

    def test_deploy(self):
        target = optional_target(get_dir(join("pip1", "dummy.ipynb")))
        runner = CliRunner()
        args = self.create_deploy_args("notebook", target)
        result = runner.invoke(cli, args)
        self.assertEqual(result.exit_code, 0, result.output)

    # noinspection SpellCheckingInspection
    def test_deploy_manifest(self):
        target = optional_target(get_manifest_path("shinyapp"))
        runner = CliRunner()
        args = self.create_deploy_args("manifest", target)
        result = runner.invoke(cli, args)
        self.assertEqual(result.exit_code, 0, result.output)

    def test_deploy_api(self):
        target = optional_target(get_api_path("flask"))
        runner = CliRunner()
        args = self.create_deploy_args("api", target)
        result = runner.invoke(cli, args)
<<<<<<< HEAD
        self.assertEqual(result.exit_code, 0, result.output)
=======
        self.assertEqual(result.exit_code, 0, result.output)
        self.assertIn("OK", result.output)

    def test_add_connect(self):
        connect_server = self.require_connect()
        api_key = self.require_api_key()
        runner = CliRunner()
        result = runner.invoke(cli, ["add", "--name", "my-connect", "--server", connect_server, "--api-key", api_key])
        self.assertEqual(result.exit_code, 0, result.output)
        self.assertIn("OK", result.output)

    def test_add_shinyapps(self):
        runner = CliRunner()
        result = runner.invoke(
            cli,
            [
                "add",
                "--target",
                "shinyapps",
                "--name",
                "my-shinyapps",
                "--token",
                "someToken",
                "--secret",
                "c29tZVNlY3JldAo=",
            ],
        )
        self.assertEqual(result.exit_code, 0, result.output)
        self.assertIn("shinyapps.io credential", result.output)

    def test_add_shinyapps_missing_options(self):
        runner = CliRunner()
        result = runner.invoke(
            cli,
            [
                "add",
                "--target",
                "shinyapps",
                "--name",
                "my-shinyapps",
                "--token",
                "someToken",
            ],
        )
        self.assertEqual(result.exit_code, 1, result.output)
        self.assertEqual(str(result.exception), "API key must be specified when using target type 'shinyapps'.")
>>>>>>> 59d05ac2
<|MERGE_RESOLUTION|>--- conflicted
+++ resolved
@@ -109,9 +109,6 @@
         runner = CliRunner()
         args = self.create_deploy_args("api", target)
         result = runner.invoke(cli, args)
-<<<<<<< HEAD
-        self.assertEqual(result.exit_code, 0, result.output)
-=======
         self.assertEqual(result.exit_code, 0, result.output)
         self.assertIn("OK", result.output)
 
@@ -157,5 +154,4 @@
             ],
         )
         self.assertEqual(result.exit_code, 1, result.output)
-        self.assertEqual(str(result.exception), "API key must be specified when using target type 'shinyapps'.")
->>>>>>> 59d05ac2
+        self.assertEqual(str(result.exception), "API key must be specified when using target type 'shinyapps'.")